//! The utilities of meta data management

use std::collections::HashSet;
use std::convert::From;
use std::fmt::Debug;
use std::fs::{self, File};
use std::net::IpAddr;
use std::path::{Path, PathBuf};
use std::sync::Arc;

use clippy_utilities::Cast;
use grpcio::{ChannelBuilder, Environment};
use rand::seq::IteratorRandom;
use rand::Rng;
use serde::{Deserialize, Serialize};
use tracing::{debug, error, info, warn};

use super::proto::csi::{
    CreateVolumeRequest, ListSnapshotsResponse_Entry, ListVolumesResponse_Entry, Topology,
    TopologyRequirement, VolumeCapability_AccessMode_Mode, VolumeContentSource,
    VolumeContentSource_SnapshotSource, VolumeContentSource_VolumeSource,
    VolumeContentSource_oneof_type,
};
use super::proto::datenlord_worker_grpc::WorkerClient;
use super::util::{self, BindMountMode};
use crate::common::error::DatenLordError::{
    ArgumentInvalid, NodeNotFound, SnapshotNotFound, SnapshotNotReady, StartingTokenInvalid,
    VolumeNotFound,
};
use crate::common::error::{Context, DatenLordResult};
use crate::common::etcd_delegate::EtcdDelegate;
use crate::RunAsRole;

/// `DatenLord` node
#[derive(Clone, Debug, Serialize, Deserialize)]
pub struct DatenLordNode {
    /// Node ID
    pub node_id: String,
    /// The port of worker service
    pub worker_port: u16,
    /// Node available space for storage
    pub max_available_space_bytes: i64,
    /// Max volumes per node
    pub max_volumes_per_node: i32,
    /// Node IP
    pub ip_address: IpAddr,
}

impl DatenLordNode {
    /// Create `DatenLordNode`
    pub const fn new(
        node_id: String,
        ip_address: IpAddr,
        worker_port: u16,
        max_available_space_bytes: i64,
        max_volumes_per_node: i32,
    ) -> Self {
        Self {
            node_id,
            worker_port,
            max_available_space_bytes,
            max_volumes_per_node,
            ip_address,
        }
    }
}

/// The data structure to store volume and snapshot meta data
pub struct MetaData {
    /// Volume and snapshot data directory
    data_dir: String,
    /// The plugin will save data persistently or not
    ephemeral: bool,
    /// The run as role, either controller or node
    run_as: RunAsRole,
    /// The list of etcd address and port
    etcd_delegate: EtcdDelegate,
    /// The meta data about this node
    node: DatenLordNode,
    // /// All volumes by ID
    // volume_meta_data: RwLock<HashMap<String, Arc<DatenLordVolume>>>,
    // /// All snapshots by ID
    // snapshot_meta_data: RwLock<HashMap<String, Arc<DatenLordSnapshot>>>,
}

/// The etcd key prefix to controller ID
const CONTROLLER_PREFIX: &str = "controller";
/// The etcd key prefix to node ID
const NODE_PREFIX: &str = "node";
/// The etcd key prefix to scheduler extender
const SCHEDULER_EXTENDER_PREFIX: &str = "scheduler_extender";
/// The etcd key prefix to node ID and snapshot ID
const NODE_SNAPSHOT_PREFIX: &str = "node_snapshot_id";
/// The etcd key prefix to node ID and volume ID
const NODE_VOLUME_PREFIX: &str = "node_volume_id";
/// The etcd key prefix to snapshot ID
const SNAPSHOT_ID_PREFIX: &str = "snapshot_id";
/// The etcd key prefix to snapshot name
const SNAPSHOT_NAME_PREFIX: &str = "snapshot_name";
/// The etcd key prefix to snapshot ID and source volume ID
const SNAPSHOT_SOURCE_ID_PREFIX: &str = "snapshot_source_id";
/// The etcd key prefix to volume ID
const VOLUME_ID_PREFIX: &str = "volume_id";
/// The etcd key prefix to volume name
const VOLUME_NAME_PREFIX: &str = "volume_name";
/// The etcd key prefix to volume bind mount path
const VOLUME_BIND_MOUNT_PATH_PREFIX: &str = "volume_bind_mount_path";
/// The separator used to split multiple volume bind mount paths
const VOLUME_BIND_MOUNT_PATH_SEPARATOR: &str = "\n";
/// The etcd lock prefix to volume
const ETCD_VOLUME_LOCK_PREFIX: &str = "etcd_volume_lock";
/// The etcd lock prefix to volume bind mount path
const ETCD_VOLUME_BIND_MOUNT_PATH_LOCK_PREFIX: &str = "etcd_volume_bind_mount_path_lock";

impl MetaData {
    /// Create `MetaData`
    pub async fn new(
        data_dir: String,
        ephemeral: bool,
        run_as: RunAsRole,
        etcd_delegate: EtcdDelegate,
        node: DatenLordNode,
    ) -> DatenLordResult<Self> {
        let md = Self {
            data_dir,
            ephemeral,
            run_as,
            etcd_delegate,
            node,
        };
        match md.run_as {
            RunAsRole::Controller => md.register_to_etcd(CONTROLLER_PREFIX).await?,
            RunAsRole::Node => md.register_to_etcd(NODE_PREFIX).await?,
            RunAsRole::SchedulerExtender => {
                md.register_to_etcd(SCHEDULER_EXTENDER_PREFIX).await?;
            }
            RunAsRole::AsyncFuse => (),
        }

        Ok(md)
    }

    /// Register this worker to etcd
    async fn register_to_etcd(&self, prefix: &str) -> DatenLordResult<()> {
        let key = format!("{}/{}", prefix, self.get_node_id());
        debug!("register node ID={} to etcd", key);
        self.etcd_delegate
            .write_or_update_kv(key, &self.node)
            .await
            .with_context(|| {
                format!(
                    "failed to registration in etcd, the node ID={}",
                    self.get_node_id(),
                )
            })
    }

    /// Build `gRPC` client to `DatenLord` worker
    pub fn build_worker_client(node: &DatenLordNode) -> WorkerClient {
        // TODO: increase concurrent queue size
        let env = Arc::new(Environment::new(1));
        let work_address = if node.worker_port == 0 {
            util::LOCAL_WORKER_SOCKET.to_owned()
        } else {
            format!("{}:{}", node.ip_address, node.worker_port)
        };
        let ch = ChannelBuilder::new(env).connect(&work_address);
        let client = WorkerClient::new(ch);
        debug!("build worker client to {}", work_address);
        client
    }

    /// Select a random node
    async fn select_random_node(&self) -> DatenLordResult<DatenLordNode> {
        // List key-value pairs with prefix
        let node_list: Vec<DatenLordNode> = self
            .etcd_delegate
            .get_list(&format!("{NODE_PREFIX}/"))
            .await?;
        debug_assert!(
            !node_list.is_empty(),
            "failed to retrieve node list from etcd"
        );
        let mut rng = rand::thread_rng();

        let idx = rng.gen_range(0..node_list.len());
        Ok(node_list
            .get(idx)
            .unwrap_or_else(|| {
                panic!(
                    "failed to get the {idx}-th node from returned node list, list={node_list:?}",
                )
            })
            .clone())
    }

    /// Select a random node from topology
    fn get_random_node_from_topology(topology: &[Topology]) -> Option<&String> {
        let mut rng = rand::thread_rng();
        topology
            .iter()
            .choose(&mut rng)
            .and_then(|t| t.get_segments().get(util::TOPOLOGY_KEY_NODE))
    }

    /// Validate if a node exists in topology
    fn validate_node_in_topology(node_id: &str, topology: &[Topology]) -> bool {
        topology
            .iter()
            .any(|t| t.get_segments().iter().any(|(_, v)| v == node_id))
    }

    /// Validate if a node exists in accessibility requirements
    fn validate_node_in_accessibility_requirements(
        node_id: &str,
        access_req: &TopologyRequirement,
    ) -> bool {
        let match_requisite = Self::validate_node_in_topology(node_id, access_req.get_requisite());
        let match_preferred = Self::validate_node_in_topology(node_id, access_req.get_preferred());
        match_requisite || match_preferred
    }

    /// Select a node to create volume or snapshot
    pub async fn select_node(&self, req: &CreateVolumeRequest) -> DatenLordResult<DatenLordNode> {
        if req.has_volume_content_source() {
            let volume_src = req.get_volume_content_source();
            let node_id = if volume_src.has_snapshot() {
                let snapshot_id = &volume_src.get_snapshot().snapshot_id;
                self.get_snapshot_by_id(snapshot_id)
                    .await
                    .map(|snapshot| snapshot.node_id)?
            } else if volume_src.has_volume() {
                let volume_id = &volume_src.get_volume().volume_id;
                let volume = self.get_volume_by_id(volume_id).await?;
                volume
                    .node_ids
                    .get(0)
                    .unwrap_or_else(|| panic!("volume ID={volume_id} has an empty node id vector"))
                    .clone()
            } else {
                panic!("failed to find snapshot and volume from content source");
            };
            debug!("select node ID={} from volume content source", node_id);
            if req.has_accessibility_requirements()
                && !Self::validate_node_in_accessibility_requirements(
                    &node_id,
                    req.get_accessibility_requirements(),
                )
            {
                panic!(
                    "select node ID={node_id} is not in requisite topology and preferred topology",
                );
            } else {
                self.get_node_by_id(&node_id)
                    .await
                    .or_else(|_| panic!("failed to get node ID={node_id} from etcd"))
            }
        } else if req.has_accessibility_requirements() {
            let preferred_topology = req.get_accessibility_requirements().get_preferred();
            let requisite_topology = req.get_accessibility_requirements().get_requisite();

            let node_id = if requisite_topology.is_empty() && preferred_topology.is_empty() {
                panic!("request has accessibility requirements but both requisite and preferred topology are empty");
            } else if preferred_topology.is_empty() {
                Self::get_random_node_from_topology(requisite_topology).unwrap_or_else(|| {
                    panic!("failed to get node id from accessibility requirements")
                })
            } else {
                // Get first preferred topology
                let node_id = preferred_topology
                    .get(0)
                    .unwrap_or_else(|| {
                        panic!(
                            "failed to get the first topology from preferred topology, list={preferred_topology:?}",
                        )
                    })
                    .get_segments()
                    .get(util::TOPOLOGY_KEY_NODE)
                    .unwrap_or_else(|| {
                        panic!(
                            "failed to get the key {} from topology segments",
                            util::TOPOLOGY_KEY_NODE,
                        )
                    });
                if !requisite_topology.is_empty()
                    && !Self::validate_node_in_topology(node_id, requisite_topology)
                {
                    panic!("node ID={node_id} doesn't exist in requisite topology");
                } else {
                    node_id
                }
            };

            debug!(
                "select node ID={} from accessibility requirements",
                &node_id
            );
            self.get_node_by_id(node_id)
                .await
                .or_else(|_| panic!("failed to get node ID={node_id} from etcd"))
        } else {
            debug!("request doesn't have volume content source and accessibility requirements, select random node");
            self.select_random_node().await
        }
    }

    /// Get volume absolute path by ID
    pub fn get_volume_path(&self, vol_id: &str) -> PathBuf {
        Path::new(&self.data_dir).join(vol_id)
    }

    /// Get snapshot path by ID
    pub fn get_snapshot_path(&self, snap_id: &str) -> PathBuf {
        let mut str_snap_id = snap_id.to_owned();
        str_snap_id.push_str(util::SNAPSHOT_EXT);
        Path::new(&self.data_dir).join(str_snap_id)
    }

    /// Get the node ID
    pub fn get_node_id(&self) -> &str {
        &self.node.node_id
    }

    /// Get node
    pub const fn get_node(&self) -> &DatenLordNode {
        &self.node
    }

    /// Get all nodes in cluster
    pub async fn get_nodes(&self) -> DatenLordResult<Vec<String>> {
        let nodes: Vec<DatenLordNode> = self
            .etcd_delegate
            .get_list(&format!("{NODE_PREFIX}/"))
            .await?;
        Ok(nodes.iter().map(|node| node.node_id.clone()).collect())
    }

    /// Is volume data ephemeral or not
    pub const fn is_ephemeral(&self) -> bool {
        self.ephemeral
    }

    /// Get max volumes per node
    pub const fn get_max_volumes_per_node(&self) -> i32 {
        self.node.max_volumes_per_node
    }

    /// Get node by ID
    pub async fn get_node_by_id(&self, node_id: &str) -> DatenLordResult<DatenLordNode> {
        let get_res = self
            .etcd_delegate
            .get_at_most_one_value(format!("{NODE_PREFIX}/{node_id}"))
            .await;
        match get_res {
            Ok(val) => val.ok_or(NodeNotFound {
                node_id: node_id.to_owned(),
                context: vec![format!("Node ID={node_id} is not found in etcd")],
            }),
            Err(e) => {
                warn!("failed to get node ID={}, the error is: {}", node_id, e);
                Err(e.with_context(|| format!("failed to get node ID={node_id}")))
            }
        }
    }

    /// Get snapshot by ID
    pub async fn get_snapshot_by_id(&self, snap_id: &str) -> DatenLordResult<DatenLordSnapshot> {
        let get_res = self
            .etcd_delegate
            .get_at_most_one_value(format!("{SNAPSHOT_ID_PREFIX}/{snap_id}"))
            .await;
        match get_res {
            Ok(val) => val.ok_or(SnapshotNotFound {
                snapshot_id: snap_id.to_owned(),
                context: vec![format!("Snapshot ID={snap_id} is not found in etcd")],
            }),
            Err(e) => {
                warn!("failed to get snapshot ID={}, the error is: {}", snap_id, e);
                Err(e.with_context(|| format!("failed to get snapshot ID={snap_id} from etcd")))
            }
        }
    }

    /// Find snapshot by name
    pub async fn get_snapshot_by_name(
        &self,
        snap_name: &str,
    ) -> DatenLordResult<DatenLordSnapshot> {
        let snap_name_key = format!("{SNAPSHOT_NAME_PREFIX}/{snap_name}");
        let snap_id: String = match self
            .etcd_delegate
            .get_at_most_one_value(snap_name_key)
            .await
        {
            Ok(val) => {
                if let Some(sid) = val {
                    sid
                } else {
                    debug!("failed to find snapshot name={} from etcd", snap_name);
                    return Err(SnapshotNotFound {
                        snapshot_id: snap_name.to_owned(),
                        context: vec![format!("Snapshot name={snap_name} is not found in etcd")],
                    });
                }
            }
            Err(e) => {
                debug!(
                    "failed to find snapshot name={} from etcd, the error is: {}",
                    snap_name, e
                );
                return Err(e.with_context(|| {
                    format!("failed to find snapshot name={snap_name} from etcd")
                }));
            }
        };
        debug!("found snap ID={} and name={} from etcd", snap_id, snap_name,);
        self.get_snapshot_by_id(&snap_id).await
    }

    /// Find snapshot by source volume ID, each source volume ID has one
    /// snapshot at most
    pub async fn get_snapshot_by_src_volume_id(
        &self,
        src_volume_id: &str,
    ) -> DatenLordResult<DatenLordSnapshot> {
        let src_vol_id_key = format!("{SNAPSHOT_SOURCE_ID_PREFIX}/{src_volume_id}");
        let snap_id: String = match self
            .etcd_delegate
            .get_at_most_one_value(src_vol_id_key)
            .await
        {
            Ok(val) => {
                if let Some(s) = val {
                    s
                } else {
                    debug!(
                        "failed to find snapshot by source volume ID={} from etcd",
                        src_volume_id
                    );
                    return Err(SnapshotNotFound {
                        snapshot_id: String::new(),
                        context: vec![format!(
                            "failed to find snapshot by source volume ID={src_volume_id} from etcd"
                        )],
                    });
                }
            }
            Err(e) => {
                debug!(
                    "failed to find snapshot by source volume ID={} from etcd, the error is: {}",
                    src_volume_id, e,
                );
                return Err(e.with_context(|| {
                    format!("failed to find snapshot by source volume ID={src_volume_id} from etcd")
                }));
            }
        };
        debug!(
            "found snap ID={} by source volume ID={} from etcd",
            snap_id, src_volume_id,
        );
        self.get_snapshot_by_id(&snap_id).await
    }

    /// The helper function to list elements
    fn list_helper<E, T, F>(
        collection: impl Into<Vec<E>>,
        starting_token: &str,
        max_entries: i32,
        f: F,
    ) -> DatenLordResult<(Vec<T>, usize)>
    where
        F: Fn(&E) -> Option<T>,
    {
        let vector = collection.into();
        let total_num = vector.len();
        let starting_pos = if starting_token.is_empty() {
            0
        } else if let Ok(i) = starting_token.parse::<usize>() {
            i
        } else {
            return Err(StartingTokenInvalid {
                starting_token: starting_token.to_owned(),
                context: vec![format!("invalid starting position {starting_token}")],
            });
        };
        if starting_pos > 0 && starting_pos >= total_num {
            return Err(StartingTokenInvalid {
                starting_token: starting_token.to_owned(),
                context: vec![format!(
                    "invalid starting token={starting_token}, larger than or equal to the list size={total_num} of volumes",
                )],
            });
        }
        let (remaining, ofr) = total_num.overflowing_sub(starting_pos);
        debug_assert!(
            !ofr,
            "total_num={total_num} subtract num_to_list={starting_pos} overflowed",
        );

        let num_to_list = if max_entries > 0_i32 {
            if remaining < max_entries.cast() {
                remaining
            } else {
                max_entries.cast()
            }
        } else {
            remaining
        };
        let (next_pos, ofnp) = starting_pos.overflowing_add(num_to_list);
        debug_assert!(
            !ofnp,
            "starting_pos={starting_pos} add num_to_list={num_to_list} overflowed",
        );

        let result_vec = vector
            .iter()
            .enumerate()
            .filter_map(|(idx, elem)| {
                if idx < starting_pos {
                    return None;
                }
                let (end_idx_not_list, ofen) = starting_pos.overflowing_add(num_to_list);
                debug_assert!(
                    !ofen,
                    "starting_pos={starting_pos} add num_to_list={num_to_list} overflowed",
                );
                if idx >= end_idx_not_list {
                    return None;
                }
                f(elem)
            })
            .collect::<Vec<_>>();
        Ok((result_vec, next_pos))
    }

    /// List volumes
    pub async fn list_volumes(
        &self,
        starting_token: &str,
        max_entries: i32,
    ) -> DatenLordResult<(Vec<ListVolumesResponse_Entry>, usize)> {
        let vol_list: Vec<DatenLordVolume> = self
            .etcd_delegate
            .get_list(&format!("{VOLUME_ID_PREFIX}/"))
            .await?;

        Self::list_helper(vol_list, starting_token, max_entries, |vol| {
            let mut entry = ListVolumesResponse_Entry::new();
            entry.mut_volume().set_capacity_bytes(vol.get_size());
            entry.mut_volume().set_volume_id(vol.vol_id.clone());
            entry.mut_volume().set_content_source(VolumeContentSource {
                field_type: vol.content_source.as_ref().map(|vcs| vcs.clone().into()),
                ..VolumeContentSource::default()
            });

            Some(entry)
        })
    }

    /// List snapshots except those creation time failed to convert to proto
    /// timestamp
    pub async fn list_snapshots(
        &self,
        starting_token: &str,
        max_entries: i32,
    ) -> DatenLordResult<(Vec<ListSnapshotsResponse_Entry>, usize)> {
        let snap_list: Vec<DatenLordSnapshot> = self
            .etcd_delegate
            .get_list(&format!("{SNAPSHOT_ID_PREFIX}/"))
            .await?;

        Self::list_helper(snap_list, starting_token, max_entries, |snap| {
            let mut entry = ListSnapshotsResponse_Entry::new();
            entry.mut_snapshot().set_size_bytes(snap.size_bytes);
            entry.mut_snapshot().set_snapshot_id(snap.snap_id.clone());
            entry
                .mut_snapshot()
                .set_source_volume_id(snap.vol_id.clone());
            entry.mut_snapshot().set_creation_time(
                match util::generate_proto_timestamp(&snap.creation_time) {
                    Ok(ts) => ts,
                    Err(e) => panic!("failed to generate proto timestamp, the error is: {e}",),
                },
            );
            entry.mut_snapshot().set_ready_to_use(snap.ready_to_use);

            Some(entry)
        })
    }

    /// Find volume by ID
    pub async fn find_volume_by_id(&self, vol_id: &str) -> DatenLordResult<bool> {
        match self.get_volume_by_id(vol_id).await {
            Ok(_) => Ok(true),
            Err(e) => {
                if let VolumeNotFound { .. } = e {
                    Ok(false)
                } else {
                    Err(e)
                }
            }
        }
    }

    /// Get volume by ID
    pub async fn get_volume_by_id(&self, vol_id: &str) -> DatenLordResult<DatenLordVolume> {
        match self
            .etcd_delegate
            .get_at_most_one_value(format!("{VOLUME_ID_PREFIX}/{vol_id}"))
            .await
        {
            Ok(val) => val.ok_or(VolumeNotFound {
                volume_id: vol_id.to_owned(),
                context: vec![format!("Volume ID={vol_id} is not found in etcd")],
            }),
            Err(e) => {
                debug!(
                    "failed to find volume ID={} from etcd, the error is: {}",
                    vol_id, e
                );
                Err(e.with_context(|| format!("failed to find volume ID={vol_id} from etcd")))
            }
        }
    }

    /// Get volume by name
    pub async fn get_volume_by_name(&self, vol_name: &str) -> DatenLordResult<DatenLordVolume> {
        let vol_name_key = format!("{VOLUME_NAME_PREFIX}/{vol_name}");
        let vol_id: String = match self.etcd_delegate.get_at_most_one_value(vol_name_key).await {
            Ok(val) => {
                if let Some(v) = val {
                    v
                } else {
                    debug!("volume with name={} is not found in etcd", vol_name,);
                    return Err(VolumeNotFound {
                        volume_id: vol_name.to_owned(),
                        context: vec![format!("Volume with name={vol_name} is not found in etcd")],
                    });
                }
            }
            Err(e) => {
                debug!(
                    "failed to find volume by name={} from etcd, the error is: {}",
                    vol_name, e,
                );
                return Err(e.with_context(|| {
                    format!("failed to find volume by name={vol_name} from etcd")
                }));
            }
        };
        debug!("found volume ID={} and name={} from etcd", vol_id, vol_name);
        self.get_volume_by_id(&vol_id).await
    }

    /// Add new snapshot meta data
    pub async fn add_snapshot_meta_data(
        &self,
        snap_id: &str,
        snapshot: &DatenLordSnapshot,
    ) -> DatenLordResult<()> {
        info!("adding the meta data of snapshot ID={}", snap_id);
        let snap_id_str = snap_id.to_owned();

        // TODO: use etcd transancation?
        let snap_id_key = format!("{SNAPSHOT_ID_PREFIX}/{snap_id}");
        self.etcd_delegate
            .write_new_kv(&snap_id_key, snapshot)
            .await
            .with_context(|| format!("failed to add new snapshot key={snap_id_key} to etcd"))?;

        let snap_name_key = format!("{}/{}", SNAPSHOT_NAME_PREFIX, snapshot.snap_name);
        self.etcd_delegate
            .write_new_kv(&snap_name_key, &snap_id_str)
            .await
            .with_context(|| format!("failed to add new snapshot key={snap_name_key} to etcd"))?;

        let snap_source_id_key = format!("{}/{}", SNAPSHOT_SOURCE_ID_PREFIX, snapshot.vol_id);
        self.etcd_delegate
            .write_new_kv(&snap_source_id_key, &snap_id_str)
            .await
            .with_context(|| {
                format!("failed to add new snapshot key={snap_source_id_key} to etcd",)
            })?;

        let node_snap_key = format!("{}/{}/{}", NODE_SNAPSHOT_PREFIX, snapshot.node_id, snap_id);
        self.etcd_delegate
            .write_new_kv(&node_snap_key, &snapshot.ready_to_use)
            .await
            .with_context(|| format!("failed to add new snapshot key={node_snap_key} to etcd"))?;

        Ok(())
    }

    /// Delete the snapshot meta data
    pub async fn delete_snapshot_meta_data(
        &self,
        snap_id: &str,
    ) -> DatenLordResult<Option<DatenLordSnapshot>> {
        info!("deleting the meta data of snapshot ID={}", snap_id);

        // TODO: use etcd transancation?
        let snap_id_key = format!("{SNAPSHOT_ID_PREFIX}/{snap_id}");
        let snap_id_pre_value: DatenLordSnapshot = if let Some(snap_id_pre_value) =
            self.etcd_delegate.delete_one_value(&snap_id_key).await?
        {
            snap_id_pre_value
        } else {
            return Ok(None);
        };

        let snap_name_key = format!("{}/{}", SNAPSHOT_NAME_PREFIX, snap_id_pre_value.snap_name);
        let snap_name_pre_value: String = self
            .etcd_delegate
            .delete_exact_one_value(&snap_name_key)
            .await?;

        let snap_source_id_key =
            format!("{}/{}", SNAPSHOT_SOURCE_ID_PREFIX, snap_id_pre_value.vol_id);
        let snap_source_pre_value: String = self
            .etcd_delegate
            .delete_exact_one_value(&snap_source_id_key)
            .await?;

        let node_snap_key = format!(
            "{}/{}/{}",
            NODE_SNAPSHOT_PREFIX, snap_id_pre_value.node_id, snap_id
        );
        let _node_snap_pre_value: bool = self
            .etcd_delegate
            .delete_exact_one_value(&node_snap_key)
            .await?;

        debug!(
            "deleted snapshot ID={} name={} source volume ID={} at node ID={}",
            snap_id, snap_name_pre_value, snap_source_pre_value, snap_id_pre_value.node_id,
        );
        Ok(Some(snap_id_pre_value))
    }

    /// Update the existing volume meta data
    pub async fn update_volume_meta_data(
        &self,
        vol_id: &str,
        volume: &DatenLordVolume,
    ) -> DatenLordResult<DatenLordVolume> {
        info!("updating the meta data of volume ID={}", vol_id);
        let vol_id_str = vol_id.to_owned();

        let vol_id_key = format!("{VOLUME_ID_PREFIX}/{vol_id}");
        let vol_id_pre_value = self
            .etcd_delegate
            .update_existing_kv(&vol_id_key, volume)
            .await?;
        debug_assert_eq!(
            vol_id_pre_value.vol_id, vol_id,
            "replaced volume key={vol_id_key} value not match",
        );

        let vol_name_key = format!("{}/{}", VOLUME_NAME_PREFIX, volume.vol_name);
        let vol_name_pre_value = self
            .etcd_delegate
            .update_existing_kv(&vol_name_key, &vol_id_str)
            .await?;
        debug_assert_eq!(
            vol_name_pre_value, vol_id,
            "replaced volume key={vol_name_key} value not match",
        );

        // Volume ephemeral field cannot be changed
        let node_vol_key = format!("{}/{}/{}", NODE_VOLUME_PREFIX, self.get_node_id(), vol_id);
        // let node_vol_pre_value = self
        self.etcd_delegate
            .write_or_update_kv(node_vol_key.clone(), &volume.ephemeral)
            .await?;
<<<<<<< HEAD
=======
        // debug_assert_eq!(
        // node_vol_pre_value, vol_id_pre_value.ephemeral,
        // "replaced volume key={} value not match",
        // node_vol_key,
        // );
>>>>>>> 75a208ad

        Ok(vol_id_pre_value)
    }

    /// Add new volume meta data
    pub async fn add_volume_meta_data(
        &self,
        vol_id: &str,
        volume: &DatenLordVolume,
    ) -> DatenLordResult<()> {
        info!("adding the meta data of volume ID={}", vol_id);
        let vol_id_str = vol_id.to_owned();

        let vol_id_key = format!("{VOLUME_ID_PREFIX}/{vol_id}");
        self.etcd_delegate
            .write_new_kv(&vol_id_key, volume)
            .await
            .with_context(|| format!("failed to add new volume key={vol_id_key} to etcd",))?;

        let vol_name_key = format!("{}/{}", VOLUME_NAME_PREFIX, volume.vol_name);
        self.etcd_delegate
            .write_new_kv(&vol_name_key, &vol_id_str)
            .await
            .with_context(|| format!("failed to add new volume key={vol_name_key} to etcd",))?;

        let node_vol_key = format!("{}/{}/{}", NODE_VOLUME_PREFIX, self.get_node_id(), vol_id);
        self.etcd_delegate
            .write_new_kv(&node_vol_key, &volume.ephemeral)
            .await
            .with_context(|| format!("failed to add new volume key={node_vol_key} to etcd",))?;

        Ok(())
    }

    /// Delete node id from the volume meta data.
    /// If the node id is the last one then delete the whole meta data.
    /// Delete volume meta data from etcd
    pub async fn delete_volume_meta_data(
        &self,
        vol_id: &str,
        node_id: &str,
    ) -> DatenLordResult<DatenLordVolume> {
        info!("deleting volume ID={} on node ID={}", vol_id, node_id);

        let etcd_vol_lock = format!("{ETCD_VOLUME_LOCK_PREFIX}/{vol_id}");
        let lock_key = self
            .etcd_delegate
            .lock(etcd_vol_lock.as_bytes(), 10)
            .await
            .with_context(|| format!("failed to lock {etcd_vol_lock}"))?;
        let volume = self.get_volume_by_id(vol_id).await?;
        assert_eq!(
            volume.get_primary_node_id(),
            node_id,
            "Should only delete volume on primary node ID={} request node ID={}",
            volume.get_primary_node_id(),
            node_id
        );

        // TODO: use etcd transancation?
        let vol_id_key = format!("{VOLUME_ID_PREFIX}/{vol_id}");
        let vol_id_pre_value: DatenLordVolume = self
            .etcd_delegate
            .delete_exact_one_value(&vol_id_key)
            .await?;

        let vol_name_key = format!("{}/{}", VOLUME_NAME_PREFIX, vol_id_pre_value.vol_name);
        let vol_name_pre_value: String = self
            .etcd_delegate
            .delete_exact_one_value(&vol_name_key)
            .await?;

        let node_vol_key = format!("{NODE_VOLUME_PREFIX}/{node_id}/{vol_id}");
        let _node_vol_pre_value: bool = self
            .etcd_delegate
            .delete_exact_one_value(&node_vol_key)
            .await?;

        self.etcd_delegate
            .unlock(lock_key)
            .await
            .with_context(|| format!("failed to unlock {etcd_vol_lock}"))?;

        let get_mount_path_res = self.get_volume_bind_mount_path(vol_id).await;
        if let Ok(pre_mount_path_vec) = get_mount_path_res {
            let vol_id_owned = vol_id.to_owned();
            let pre_mount_path_vec_ref = Arc::new(pre_mount_path_vec);
            let pre_mount_path_vec_ref_clone =
                Arc::<HashSet<String>>::clone(&pre_mount_path_vec_ref);
            tokio::task::spawn_blocking(move || {
                pre_mount_path_vec_ref_clone
                    .iter()
                    .for_each(|pre_mount_path| {
                        let umount_res = util::umount_volume_bind_path(pre_mount_path);
                        if let Err(e) = umount_res {
                            panic!(
                                "failed to un-mount volume ID={vol_id_owned} bind path={pre_mount_path}, \
                                    the error is: {e}",
                            );
                        }
                    });
            })
            .await?;
            if !pre_mount_path_vec_ref.is_empty() {
                let deleted_path_vec = self.delete_volume_all_bind_mount_path(vol_id).await?;
                debug_assert_eq!(
                    *pre_mount_path_vec_ref, deleted_path_vec,
                    "the volume bind mount paths and \
                        the deleted paths not match when delete volume meta data",
                );
            }
        }
        debug!(
            "deleted volume ID={} name={} at node ID={}",
            vol_id, vol_name_pre_value, node_id,
        );
        Ok(vol_id_pre_value)
    }

    /// Decompress snapshot of volume to destination
    fn decompress_snapshot(snap_path: &Path, dst_path: &Path) -> DatenLordResult<()> {
        let tar_gz =
            File::open(snap_path).with_context(|| format!("failed to open path={snap_path:?}"))?;

        let tar_file = flate2::read::GzDecoder::new(tar_gz);
        let mut archive = tar::Archive::new(tar_file);
        archive
            .unpack(dst_path)
            .with_context(|| format!("failed to decompress snapshot to {dst_path:?}"))?;
        Ok(())
    }

    /// Populate the given destPath with data from the snapshot ID
    pub async fn copy_volume_from_snapshot(
        &self,
        dst_volume_size: i64,
        src_snapshot_id: &str,
        dst_volume_id: &str,
    ) -> DatenLordResult<()> {
        let dst_path = self.get_volume_path(dst_volume_id);

        let src_snapshot = self.get_snapshot_by_id(src_snapshot_id).await?;
        assert_eq!(
            src_snapshot.node_id,
            self.get_node_id(),
            "snapshot ID={} is on node ID={} not on local node ID={}",
            src_snapshot_id,
            src_snapshot.node_id,
            self.get_node_id(),
        );
        if !src_snapshot.ready_to_use {
            error!(
                "source snapshot ID={} and name={} is not yet ready to use",
                src_snapshot.snap_id, src_snapshot.snap_name
            );
            return Err(SnapshotNotReady {
                snapshot_id: src_snapshot.snap_id.clone(),
                context: vec![],
            });
        }
        if src_snapshot.size_bytes > dst_volume_size {
            let error_msg = format!(
                "source snapshot ID={} and name={} has size={} \
                            greater than requested volume size={}",
                src_snapshot.snap_id,
                src_snapshot.snap_name,
                src_snapshot.size_bytes,
                dst_volume_size
            );

            error!("{}", &error_msg);
            return Err(ArgumentInvalid {
                context: vec![error_msg],
            });
        }

        debug_assert!(
            dst_path.is_dir(),
            "the volume of mount access type should have a directory path: {dst_path:?}",
        );
        let snap_path_owned = src_snapshot.snap_path.clone();
        let dst_path_owned = dst_path.clone();
        tokio::task::spawn_blocking(move || {
            Self::decompress_snapshot(&snap_path_owned, &dst_path_owned)
        })
        .await??;

        Ok(())
    }

    /// Populate the given destPath with data from the `src_volume_id`
    pub async fn copy_volume_from_volume(
        &self,
        dst_volume_size: i64,
        src_volume_id: &str,
        dst_volume_id: &str,
    ) -> DatenLordResult<()> {
        let dst_path = self.get_volume_path(dst_volume_id);

        let src_volume = self.get_volume_by_id(src_volume_id).await?;

        assert!(
            src_volume.check_exist_on_node_id(self.get_node_id()),
            "volume ID={} is on node IDs={:?} not on local node ID={}",
            src_volume_id,
            src_volume.node_ids,
            self.get_node_id()
        );
        if src_volume.get_size() > dst_volume_size {
            return Err(ArgumentInvalid {
                context: vec![format!(
                    "source volume ID={} and name={} has size={} \
                                greater than requested volume size={}",
                    src_volume.vol_id,
                    src_volume.vol_name,
                    src_volume.get_size(),
                    dst_volume_size,
                )],
            });
        }

        let vol_path_owned = src_volume.vol_path.clone();
        let dst_path_owned = dst_path.clone();
        let copy_res = tokio::task::spawn_blocking(move || {
            util::copy_directory_recursively(
                &vol_path_owned,
                &dst_path_owned,
                false, // follow symlink or not
            )
        })
        .await?
        .with_context(|| {
            format!(
                "failed to pre-populate data from source mount volume {} and name={}",
                src_volume.vol_id, src_volume.vol_name,
            )
        });
        match copy_res {
            Ok(copy_size) => {
                info!(
                    "successfully copied {} files from {:?} to {:?}",
                    copy_size, src_volume.vol_path, dst_path,
                );
            }
            Err(e) => {
                return Err(e.with_context(|| {
                    format!(
                        "failed to pre-populate data from source mount volume {} and name={}",
                        src_volume.vol_id, src_volume.vol_name,
                    )
                }))
            }
        }

        Ok(())
    }

    /// Delete one bind path of a volume from etcd,
    /// return all bind paths before deletion
    pub async fn delete_volume_one_bind_mount_path(
        &self,
        vol_id: &str,
        mount_path: &str,
    ) -> DatenLordResult<HashSet<String>> {
        let etcd_vol_mount_path_lock = format!(
            "{}/{}/{}",
            ETCD_VOLUME_BIND_MOUNT_PATH_LOCK_PREFIX,
            self.get_node_id(),
            vol_id,
        );
        let lock_key = self
            .etcd_delegate
            .lock(etcd_vol_mount_path_lock.as_bytes(), 10)
            .await
            .with_context(|| format!("failed to lock {etcd_vol_mount_path_lock}"))?;
        let mut mount_path_set =
            self.get_volume_bind_mount_path(vol_id)
                .await
                .with_context(|| {
                    format!("failed to get the bind mount paths of volume ID={vol_id}",)
                })?;
        if mount_path_set.contains(mount_path) {
            let volume_mount_path_key = format!(
                "{}/{}/{}",
                VOLUME_BIND_MOUNT_PATH_PREFIX,
                self.get_node_id(),
                vol_id,
            );
            mount_path_set.remove(mount_path);
            let pre_path_set = if mount_path_set.is_empty() {
                // Delete the last mount path
                self.delete_volume_all_bind_mount_path(vol_id).await
            } else {
                let mount_path_value_in_etcd = mount_path_set
                    .into_iter()
                    .collect::<Vec<_>>()
                    .join(VOLUME_BIND_MOUNT_PATH_SEPARATOR);
                let volume_mount_paths: String = self
                    .etcd_delegate
                    .update_existing_kv(&volume_mount_path_key, &mount_path_value_in_etcd)
                    .await
                    .with_context(|| {
                        format!(
                            "failed to delete one mount path={mount_path} of volume ID={vol_id}"
                        )
                    })?;
                Ok(volume_mount_paths
                    .split(VOLUME_BIND_MOUNT_PATH_SEPARATOR)
                    .map(std::borrow::ToOwned::to_owned)
                    .collect())
            };
            self.etcd_delegate
                .unlock(lock_key)
                .await
                .with_context(|| format!("failed to unlock {etcd_vol_mount_path_lock}"))?;
            pre_path_set
        } else {
            Ok(mount_path_set)
        }
    }

    /// Delete all bind path of a volume from etcd
    pub async fn delete_volume_all_bind_mount_path(
        &self,
        vol_id: &str,
    ) -> DatenLordResult<HashSet<String>> {
        let volume_mount_path_key = format!(
            "{}/{}/{}",
            VOLUME_BIND_MOUNT_PATH_PREFIX,
            self.get_node_id(),
            vol_id,
        );
        let mount_paths: String = self
            .etcd_delegate
            .delete_exact_one_value(&volume_mount_path_key)
            .await?;

        Ok(mount_paths
            .split(VOLUME_BIND_MOUNT_PATH_SEPARATOR)
            .map(std::borrow::ToOwned::to_owned)
            .collect())
    }

    /// Get volume bind mount path from etcd
    pub async fn get_volume_bind_mount_path(
        &self,
        vol_id: &str,
    ) -> DatenLordResult<HashSet<String>> {
        let volume_mount_path_key = format!(
            "{}/{}/{}",
            VOLUME_BIND_MOUNT_PATH_PREFIX,
            self.get_node_id(),
            vol_id,
        );
        let get_opt: Option<String> = self
            .etcd_delegate
            .get_at_most_one_value(volume_mount_path_key)
            .await?;
        match get_opt {
            Some(pre_mount_paths) => Ok(pre_mount_paths
                .split(VOLUME_BIND_MOUNT_PATH_SEPARATOR)
                .map(std::borrow::ToOwned::to_owned)
                .collect()),
            None => Ok(HashSet::new()),
        }
    }

    /// Write volume bind mount path to etcd,
    /// if volume has multiple bind mount path, then append to the value in etcd
    // TODO: make it fault tolerant when etcd is down
    async fn save_volume_bind_mount_path(
        &self,
        vol_id: &str,
        target_path: &str,
        bind_mount_mode: BindMountMode,
    ) -> DatenLordResult<()> {
        let etcd_vol_mount_path_lock = format!(
            "{}/{}/{}",
            ETCD_VOLUME_BIND_MOUNT_PATH_LOCK_PREFIX,
            self.get_node_id(),
            vol_id,
        );
        let lock_key = self
            .etcd_delegate
            .lock(etcd_vol_mount_path_lock.as_bytes(), 10)
            .await
            .with_context(|| format!("failed to lock {etcd_vol_mount_path_lock}"))?;
        let get_mount_path_res = self.get_volume_bind_mount_path(vol_id).await;
        let mut mount_path_set = match get_mount_path_res {
            Ok(v) => v,
            Err(_) => HashSet::new(),
        };
        let volume_mount_path_key = format!(
            "{}/{}/{}",
            VOLUME_BIND_MOUNT_PATH_PREFIX,
            self.get_node_id(),
            vol_id,
        );
        let target_path_str = target_path.to_owned();
        mount_path_set.insert(target_path_str);
        let mount_path_value_in_etcd = mount_path_set
            .into_iter()
            .collect::<Vec<_>>()
            .join(VOLUME_BIND_MOUNT_PATH_SEPARATOR);
        match bind_mount_mode {
            BindMountMode::Single => {
                let write_res = self
                    .etcd_delegate
                    .write_new_kv(&volume_mount_path_key, &mount_path_value_in_etcd)
                    .await;
                if let Err(e) = write_res {
                    panic!(
                        "failed to write the mount path={target_path} of volume ID={vol_id} to etcd, \
                            the error is: {e}",
                    );
                }
            }
            BindMountMode::Multiple => {
                let update_res = self
                    .etcd_delegate
                    .update_existing_kv(&volume_mount_path_key, &mount_path_value_in_etcd)
                    .await;
                match update_res {
                    Ok(pre_mount_paths) => {
                        debug_assert!(
                            !pre_mount_paths.contains(target_path),
                            "the previous mount paths={pre_mount_paths} of volume ID={vol_id} \
                                should not contain new mount path={target_path}",
                        );
                    }
                    Err(e) => panic!(
                        "failed to add the mount path={target_path} of volume ID={vol_id} to etcd, \
                            the error is: {e}",
                    ),
                }
            }
            BindMountMode::Remount => {
                debug!("no need to update volume mount path in etcd when re-mount");
            }
        }
        self.etcd_delegate
            .unlock(lock_key)
            .await
            .with_context(|| format!("failed to unlock {etcd_vol_mount_path_lock}"))?;
        Ok(())
    }

    /// Bind mount volume directory to target path if root
    pub async fn bind_mount(
        &self,
        target_dir: &str,
        fs_type: &str,
        read_only: bool,
        vol_id: &str,
        mount_options: &str,
        ephemeral: bool,
    ) -> DatenLordResult<()> {
        let vol_path = self.get_volume_path(vol_id);
        // Bind mount from target_path to vol_path if run as root
        let target_path = Path::new(target_dir);
        if target_path.exists() {
            debug!("found target bind mount directory={:?}", target_path);
        } else {
            fs::create_dir_all(target_path).with_context(|| {
                format!("failed to create target bind mount directory={target_dir:?}",)
            })?;
        };

        let get_mount_path_res = self.get_volume_bind_mount_path(vol_id).await;
        let bind_mount_mode = match get_mount_path_res {
            Ok(pre_mount_path_set) => {
                if pre_mount_path_set.is_empty() {
                    BindMountMode::Single
                } else if pre_mount_path_set.contains(target_dir) {
                    debug!("re-mount volume ID={} to path={:?}", vol_id, target_path);
                    BindMountMode::Remount
                } else {
                    debug!("mount volume ID={} to a new path={:?}", vol_id, target_path);
                    BindMountMode::Multiple
                }
            }
            Err(e) => panic!(
                "failed to get mount path of volume ID={vol_id} from etcd, the error is: {e}",
            ),
        };
        let vol_path_owned = vol_path.clone();
        let target_path_owned = target_path.to_owned();
        let fs_type_owned = fs_type.to_owned();
        let mount_options_owned = mount_options.to_owned();
        let mount_res = tokio::task::spawn_blocking(move || {
            util::mount_volume_bind_path(
                &vol_path_owned,
                &target_path_owned,
                bind_mount_mode,
                &mount_options_owned,
                &fs_type_owned,
                read_only,
            )
        })
        .await?
        .with_context(|| format!("failed to bind mount from {vol_path:?} to {target_path:?}",));
        if let Err(bind_err) = mount_res {
            if ephemeral {
                match self
                    .delete_volume_meta_data(vol_id, self.get_node_id())
                    .await
                {
                    Ok(_) => debug!(
                        "successfully deleted ephemeral volume ID={}, when bind mount failed",
                        vol_id,
                    ),
                    Err(e) => error!(
                        "failed to delete ephemeral volume ID={}, \
                            when bind mount failed, the error is: {}",
                        vol_id, e,
                    ),
                }
            }
            return Err(bind_err);
        }
        info!(
            "successfully bind mounted volume path={:?} to target path={:?}",
            vol_path, target_dir,
        );
        self.save_volume_bind_mount_path(vol_id, target_dir, bind_mount_mode)
            .await?;

        Ok(())
    }

    /// Compress a volume and save as a tar file
    fn compress_volume(src_vol: &DatenLordVolume, snap_path: &Path) -> DatenLordResult<()> {
        /// Remove bad snapshot when compress error
        fn remove_bad_snapshot(snap_path: &Path) {
            let remove_res = fs::remove_file(snap_path)
                .with_context(|| format!("failed to remove bad snapshot file {snap_path:?}",));
            if let Err(remove_err) = remove_res {
                error!(
                    "failed to remove bad snapshot file {:?}, the error is: {}",
                    snap_path, remove_err,
                );
            }
        }

        let vol_path = &src_vol.vol_path;
        let tar_gz = File::create(snap_path)
            .with_context(|| format!("failed to create snapshot file {snap_path:?}"))?;
        let gz_file = flate2::write::GzEncoder::new(tar_gz, flate2::Compression::default());
        let mut tar_file = tar::Builder::new(gz_file);
        let tar_res = tar_file.append_dir_all("./", vol_path).with_context(|| {
            format!(
                "failed to generate snapshot for volume ID={} and name={}",
                src_vol.vol_id, src_vol.vol_name,
            )
        });
        if let Err(append_err) = tar_res {
            remove_bad_snapshot(snap_path);
            return Err(append_err);
        }
        let into_res = tar_file.into_inner().with_context(|| {
            format!(
                "failed to generate snapshot for volume ID={} and name={}",
                src_vol.vol_id, src_vol.vol_name,
            )
        });
        match into_res {
            Ok(gz_file) => {
                let gz_finish_res = gz_file.finish().with_context(|| {
                    format!(
                        "failed to generate snapshot for volume ID={} and name={}",
                        src_vol.vol_id, src_vol.vol_name,
                    )
                });
                if let Err(finish_err) = gz_finish_res {
                    remove_bad_snapshot(snap_path);
                    return Err(finish_err);
                }
            }
            Err(into_err) => {
                remove_bad_snapshot(snap_path);
                return Err(into_err);
            }
        }
        Ok(())
    }

    /// Build snapshot from source volume
    pub async fn build_snapshot_from_volume(
        &self,
        src_vol_id: &str,
        snap_id: &str,
        snap_name: &str,
    ) -> DatenLordResult<DatenLordSnapshot> {
        let src_vol = self.get_volume_by_id(src_vol_id).await?;
        assert!(
            src_vol.check_exist_on_node_id(self.get_node_id()),
            "volume ID={} is on node IDs={:?} not on local node ID={}",
            src_vol_id,
            src_vol.node_ids,
            self.get_node_id()
        );

        let snap_path = self.get_snapshot_path(snap_id);
        let snap_path_owned = snap_path.clone();
        let src_vol_owned = src_vol.clone();

        tokio::task::spawn_blocking(move || {
            Self::compress_volume(&src_vol_owned, &snap_path_owned)
        })
        .await??;

        let now = tokio::task::spawn_blocking(std::time::SystemTime::now).await?;
        let snapshot = DatenLordSnapshot::new(
            snap_name.to_owned(),
            snap_id.to_owned(),
            src_vol_id.to_owned(),
            self.get_node_id().to_owned(),
            snap_path,
            now,
            src_vol.get_size(),
        );

        Ok(snapshot)
    }

    /// Expand volume size, return previous size
    pub async fn expand(
        &self,
        volume: &mut DatenLordVolume,
        new_size_bytes: i64,
    ) -> DatenLordResult<i64> {
        let old_size_bytes = volume.get_size();
        if volume.expand_size(new_size_bytes) {
            let prv_vol = self.update_volume_meta_data(&volume.vol_id, volume).await?;
            assert_eq!(
                prv_vol.get_size(),
                old_size_bytes,
                "the volume size before expand not match"
            );
            Ok(old_size_bytes)
        } else {
            Err(ArgumentInvalid {
                context: vec![format!(
                    "the new size={new_size_bytes} is smaller than original size={old_size_bytes}",
                )],
            })
        }
    }
}

/// Volume access mode, copied from `VolumeCapability_AccessMode_Mode`
/// because `VolumeCapability_AccessMode_Mode` is not serializable
#[derive(Clone, Debug, Serialize, Deserialize)]
pub enum VolumeAccessMode {
    /// Volume access mode unknow
    Unknown = 0,
    /// Can only be published once as read/write on a single node, at
    /// any given time.
    SingleNodeWriter = 1,
    /// Can only be published once as readonly on a single node, at
    /// any given time.
    SingleNodeReadOnly = 2,
    /// Can be published as readonly at multiple nodes simultaneously.
    MultiNodeReadOnly = 3,
    /// Can be published at multiple nodes simultaneously. Only one of
    /// the node can be used as read/write. The rest will be readonly.
    MultiNodeSingleWriter = 4,
    /// Can be published as read/write at multiple nodes
    /// simultaneously.
    MultiNodeMultiWriter = 5,
}

impl From<VolumeCapability_AccessMode_Mode> for VolumeAccessMode {
    fn from(vc: VolumeCapability_AccessMode_Mode) -> Self {
        match vc {
            VolumeCapability_AccessMode_Mode::UNKNOWN => Self::Unknown,
            VolumeCapability_AccessMode_Mode::SINGLE_NODE_WRITER => Self::SingleNodeWriter,
            VolumeCapability_AccessMode_Mode::SINGLE_NODE_READER_ONLY => Self::SingleNodeReadOnly,
            VolumeCapability_AccessMode_Mode::MULTI_NODE_READER_ONLY => Self::MultiNodeReadOnly,
            VolumeCapability_AccessMode_Mode::MULTI_NODE_SINGLE_WRITER => {
                Self::MultiNodeSingleWriter
            }
            VolumeCapability_AccessMode_Mode::MULTI_NODE_MULTI_WRITER => Self::MultiNodeMultiWriter,
        }
    }
}

/// Volume source, copied from `VolumeContentSource_oneof_type`,
/// because `VolumeContentSource_oneof_type` is not serializable,
/// either source snapshot ID or source volume ID
#[derive(Clone, Debug, Serialize, Deserialize)]
pub enum VolumeSource {
    /// Volume source from a snapshot
    Snapshot(String),
    /// Volume source from anther volume
    Volume(String),
}

impl From<VolumeContentSource_oneof_type> for VolumeSource {
    fn from(vcs: VolumeContentSource_oneof_type) -> Self {
        match vcs {
            VolumeContentSource_oneof_type::snapshot(s) => {
                Self::Snapshot(s.get_snapshot_id().to_owned())
            }
            VolumeContentSource_oneof_type::volume(v) => Self::Volume(v.get_volume_id().to_owned()),
        }
    }
}

impl From<VolumeSource> for VolumeContentSource_oneof_type {
    fn from(vs: VolumeSource) -> Self {
        match vs {
            VolumeSource::Snapshot(s) => Self::snapshot(VolumeContentSource_SnapshotSource {
                snapshot_id: s,
                ..VolumeContentSource_SnapshotSource::default()
            }),
            VolumeSource::Volume(v) => Self::volume(VolumeContentSource_VolumeSource {
                volume_id: v,
                ..VolumeContentSource_VolumeSource::default()
            }),
        }
    }
}

/// `DatenLord` volume
#[derive(Clone, Debug, Serialize, Deserialize)]
pub struct DatenLordVolume {
    /// Volume name
    pub vol_name: String,
    /// Volume ID
    pub vol_id: String,
    /// Volume size in bytes
    pub size_bytes: i64,
    /// The vector of ID of nodes the volume stored at
    pub node_ids: Vec<String>,
    /// The vector of nodes that the volume can be accessible
    pub accessible_nodes: Vec<String>,
    /// The volume directory path
    pub vol_path: PathBuf,
    /// Volume access mode
    pub vol_access_mode: Vec<VolumeAccessMode>,
    /// The content source of the volume
    pub content_source: Option<VolumeSource>,
    /// The volume is ephemeral or not
    pub ephemeral: bool,
}

/// The basic fields of a volume
struct DatenLordVolumeBasicFields {
    /// Volume name
    pub vol_name: String,
    /// Volume ID
    pub vol_id: String,
    /// Volume size in bytes
    pub size_bytes: i64,
    /// The vector of ID of the nodes the volume stored at
    pub node_ids: Vec<String>,
    /// The vector of nodes that the volume can be accessible
    pub accessible_nodes: Vec<String>,
    /// The volume directory path
    pub vol_path: PathBuf,
    /// The volume is ephemeral or not
    pub ephemeral: bool,
}

impl DatenLordVolume {
    /// Create volume helper
    fn new(
        basic_fields: DatenLordVolumeBasicFields,
        // vol_id: String,
        // vol_name: String,
        // vol_size: i64,
        // node_id: String,
        // vol_path: PathBuf,
        vol_access_mode: impl Into<Vec<VolumeCapability_AccessMode_Mode>>,
        content_source: Option<VolumeContentSource_oneof_type>,
        // ephemeral: bool,
    ) -> DatenLordResult<Self> {
        assert!(!basic_fields.vol_id.is_empty(), "volume ID cannot be empty");
        assert!(
            !basic_fields.vol_name.is_empty(),
            "volume name cannot be empty"
        );
        assert!(
            !basic_fields.node_ids.is_empty(),
            "node IDs cannot be empty"
        );
        assert!(
            basic_fields.size_bytes >= 0,
            "invalid volume size: {}",
            basic_fields.size_bytes
        );
        let vol_access_mode_vec = vol_access_mode.into();
        let converted_vol_access_mode_vec = vol_access_mode_vec
            .into_iter()
            .map(VolumeAccessMode::from)
            .collect::<Vec<_>>();
        let vol_source = content_source.map(VolumeSource::from);
        let vol = Self {
            vol_id: basic_fields.vol_id,
            vol_name: basic_fields.vol_name,
            size_bytes: basic_fields.size_bytes,
            node_ids: basic_fields.node_ids,
            accessible_nodes: basic_fields.accessible_nodes,
            vol_path: basic_fields.vol_path,
            vol_access_mode: converted_vol_access_mode_vec,
            content_source: vol_source,
            ephemeral: basic_fields.ephemeral,
        };

        if basic_fields.ephemeral {
            debug_assert!(
                vol.content_source.is_none(),
                "ephemeral volume cannot have content source",
            );
        }

        vol.create_vol_dir()?;
        Ok(vol)
    }

    /// Create ephemeral volume
    pub fn build_ephemeral_volume(
        vol_id: &str,
        vol_name: &str,
        node_id: &str,
        vol_path: &Path,
    ) -> DatenLordResult<Self> {
        Self::new(
            DatenLordVolumeBasicFields {
                vol_id: vol_id.to_owned(),
                vol_name: vol_name.to_owned(),
                size_bytes: util::EPHEMERAL_VOLUME_STORAGE_CAPACITY,
                node_ids: vec![node_id.to_owned()],
                accessible_nodes: vec![node_id.to_owned()],
                vol_path: vol_path.to_owned(),
                ephemeral: true, // ephemeral
            },
            [VolumeCapability_AccessMode_Mode::SINGLE_NODE_WRITER],
            None, // content source
        )
    }

    /// Create volume from `CreateVolumeRequest`
    pub fn build_from_create_volume_req(
        req: &CreateVolumeRequest,
        vol_id: &str,
        node_id: &str,
        accessible_nodes: Vec<String>,
        vol_path: &Path,
    ) -> DatenLordResult<Self> {
        Self::new(
            DatenLordVolumeBasicFields {
                vol_id: vol_id.to_owned(),
                vol_name: req.get_name().to_owned(),
                size_bytes: req.get_capacity_range().get_required_bytes(),
                node_ids: vec![node_id.to_owned()],
                accessible_nodes,
                vol_path: vol_path.to_owned(),
                ephemeral: false,
            },
            req.get_volume_capabilities()
                .iter()
                .map(|vc| vc.get_access_mode().get_mode())
                .collect::<Vec<_>>(),
            if req.has_volume_content_source() {
                req.get_volume_content_source().field_type.clone()
            } else {
                None
            },
        )
    }

    /// Create volume directory
    pub fn create_vol_dir(&self) -> DatenLordResult<()> {
        fs::create_dir_all(&self.vol_path).with_context(|| {
            format!(
                "failed to create directory={:?} for volume ID={} and name={}",
                self.vol_path, self.vol_id, self.vol_name,
            )
        })?;
        Ok(())
    }

    /// Delete volume directory
    pub fn delete_directory(&self) -> DatenLordResult<()> {
        std::fs::remove_dir_all(&self.vol_path).with_context(|| {
            format!("failed to remove the volume directory: {:?}", self.vol_path)
        })?;
        Ok(())
    }

    /// Get volume size
    pub const fn get_size(&self) -> i64 {
        // TODO: use more relaxed ordering
        self.size_bytes
    }

    /// Expand volume size
    pub fn expand_size(&mut self, new_size: i64) -> bool {
        if new_size > self.get_size() {
            self.size_bytes = new_size;
            true
        } else {
            false
        }
    }

    /// Check if volume is stored on node id
    pub fn check_exist_on_node_id(&self, node_id: &str) -> bool {
        self.node_ids.iter().any(|node| node == node_id)
    }

    /// Check if volume can be accessible on node id
    pub fn check_exist_in_accessible_nodes(&self, node_id: &str) -> bool {
        self.accessible_nodes.iter().any(|node| node == node_id)
    }

    /// Get primary node id on which the volume is accessed first.
    pub fn get_primary_node_id(&self) -> &str {
        self.node_ids
            .get(0)
            .unwrap_or_else(|| panic!("volume ID={} doesn't have primary node id", self.vol_id))
    }
}

/// Snapshot
#[derive(Clone, Debug, Serialize, Deserialize)]
pub struct DatenLordSnapshot {
    /// Snapshot name
    pub snap_name: String,
    /// Snapshto ID
    pub snap_id: String,
    /// The source volume ID of the snapshot
    pub vol_id: String,
    /// The ID of the node the snapshot stored at
    pub node_id: String,
    /// Snapshot path
    pub snap_path: PathBuf,
    /// Snapshot creation time
    pub creation_time: std::time::SystemTime,
    /// Snapshot size in bytes
    pub size_bytes: i64,
    /// The snapshot is ready or not
    pub ready_to_use: bool,
}

impl DatenLordSnapshot {
    /// Create `DatenLordSnapshot`
    pub fn new(
        snap_name: String,
        snap_id: String,
        vol_id: String,
        node_id: String,
        snap_path: PathBuf,
        creation_time: std::time::SystemTime,
        size_bytes: i64,
    ) -> Self {
        assert!(!snap_id.is_empty(), "snapshot ID cannot be empty");
        assert!(!snap_name.is_empty(), "snapshot name cannot be empty");
        assert!(!vol_id.is_empty(), "source volume ID cannot be empty");
        assert!(!node_id.is_empty(), "node ID cannot be empty");
        assert!(size_bytes >= 0, "invalid snapshot size: {size_bytes}");
        Self {
            snap_name,
            snap_id,
            vol_id,
            node_id,
            snap_path,
            creation_time,
            size_bytes,
            ready_to_use: true, // TODO: check whether the snapshot is ready to use or not
        }
    }

    /// Delete snapshot file
    pub fn delete_file(&self) -> DatenLordResult<()> {
        nix::unistd::unlink(&self.snap_path)
            .with_context(|| format!("failed to unlink snapshot file: {:?}", self.snap_path,))?;
        Ok(())
    }
}<|MERGE_RESOLUTION|>--- conflicted
+++ resolved
@@ -773,14 +773,11 @@
         self.etcd_delegate
             .write_or_update_kv(node_vol_key.clone(), &volume.ephemeral)
             .await?;
-<<<<<<< HEAD
-=======
         // debug_assert_eq!(
         // node_vol_pre_value, vol_id_pre_value.ephemeral,
         // "replaced volume key={} value not match",
         // node_vol_key,
         // );
->>>>>>> 75a208ad
 
         Ok(vol_id_pre_value)
     }
