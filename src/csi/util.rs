//! Utility functions and const variables

use std::ffi::OsStr;
use std::fmt::Debug;
use std::fs;
use std::net::{IpAddr, ToSocketAddrs};
use std::path::Path;
use std::process::Command;

use clippy_utilities::Cast;
use futures::prelude::*;
use grpcio::{RpcStatus, UnarySink};
use lazy_static::lazy_static;
use nix::mount::{self, MntFlags, MsFlags};
use nix::unistd;
use protobuf::RepeatedField;
use tracing::{debug, info};
use walkdir::WalkDir;

use super::proto::csi::{
    CreateSnapshotRequest, CreateSnapshotResponse, CreateVolumeRequest, CreateVolumeResponse,
    Snapshot, Topology, Volume,
};
use crate::common::error::DatenLordError::{IoErr, MountErr, NixErr, UmountErr};
use crate::common::error::{Context, DatenLordError, DatenLordResult};

/// The CSI plugin name
pub const CSI_PLUGIN_NAME: &str = "io.datenlord.csi.plugin";
// TODO: should use DatenLord version instead
/// The CSI plugin version
pub const CSI_PLUGIN_VERSION: &str = "0.1.0";
/// Max storage capacity per volume,
/// Default 20GB required by csi-sanity check
pub const MAX_VOLUME_STORAGE_CAPACITY: i64 = 20 * 1024 * 1024 * 1024;
/// Default ephemeral volume storage capacity,
/// Default same as max storage capacity per volume 20GB
pub const EPHEMERAL_VOLUME_STORAGE_CAPACITY: i64 = MAX_VOLUME_STORAGE_CAPACITY;
/// Extension with which snapshot files will be saved.
pub const SNAPSHOT_EXT: &str = ".snap";
/// The key to the topology hashmap
pub const TOPOLOGY_KEY_NODE: &str = "topology.csi.datenlord.io/node";
/// The key of ephemeral in volume context
pub const EPHEMERAL_KEY_CONTEXT: &str = "csi.storage.k8s.io/ephemeral";
/// Default max volume per node, should read from input argument
pub const MAX_VOLUMES_PER_NODE: i32 = 256_i32;
/// The socket file to be binded by worker service
pub const LOCAL_WORKER_SOCKET: &str = "unix:///tmp/worker.sock";
/// The default path to bind mount helper command
pub const DEFAULT_BIND_MOUNT_HELPER_CMD_PATH: &str = "./target/debug/bind_mounter";
/// The key of the bind mount helper command path environment variable
pub const BIND_MOUNT_HELPER_CMD_ENV_KEY: &str = "BIND_MOUNTER";

lazy_static! {
    // Dedicated runtime for spawn grpc task
    static ref TOKIO_RUNTIME: tokio::runtime::Runtime = tokio::runtime::Runtime::new()
        .unwrap_or_else(|e| {
            panic!("failed to spawn a runtime for error {e}");
        });
}

/// The bind mount mode of a volume
#[derive(Clone, Copy, Debug)]
pub enum BindMountMode {
    /// Volume bind mount to a pod once
    Single,
    /// Volume bind mount to multiple pods
    Multiple,
    /// Volume remount to a pod
    Remount,
}

/// Convert `SystemTime` to proto timestamp
pub fn generate_proto_timestamp(
    st: &std::time::SystemTime,
) -> DatenLordResult<protobuf::well_known_types::Timestamp> {
    let d = st
        .duration_since(std::time::UNIX_EPOCH)
        .add_context("failed to get duration since unix epoch")?;
    let mut ts = protobuf::well_known_types::Timestamp::new();
    ts.set_seconds(d.as_secs().cast());
    ts.set_nanos(d.subsec_nanos().cast());

    Ok(ts)
}

/// Copy a directory recursively
pub fn copy_directory_recursively(
    from: impl AsRef<Path>,
    to: impl AsRef<Path>,
    follow_symlink: bool,
) -> DatenLordResult<usize> {
    let from_path = from.as_ref();
    let to_path = to.as_ref();
    let mut num_copied: usize = 0;
    for entry in WalkDir::new(from_path).follow_links(follow_symlink) {
        let entry = entry?;
        let entry_path = entry.path();
        let stripped_path = entry_path.strip_prefix(from_path)?;
        let target_path = to_path.join(stripped_path);
        if entry_path.is_dir() {
            if !target_path.exists() {
                fs::create_dir_all(&target_path)?;
            }
        } else if entry_path.is_file() {
            fs::copy(entry_path, &target_path)?;
            let add_res = num_copied.overflowing_add(1);
            debug_assert!(!add_res.1, "num_copied={num_copied} add 1 overflowed");
            num_copied = add_res.0;
        } else {
            info!("skip non-file and non-dir path: {}", entry_path.display());
        }
    }

    Ok(num_copied)
}

/// Build `CreateVolumeResponse`
pub fn build_create_volume_response(
    req: &CreateVolumeRequest,
    vol_id: &str,
    mut nodes: Vec<String>,
) -> CreateVolumeResponse {
    let mut v = Volume::new();
    let mut topologys: Vec<Topology> = Vec::with_capacity(nodes.len());
    topologys
        .iter_mut()
        .zip(nodes.iter_mut())
        .for_each(|(topology, node)| {
            (*topology)
                .mut_segments()
                .insert(TOPOLOGY_KEY_NODE.to_owned(), node.clone());
        });
    v.set_volume_id(vol_id.to_owned());
    v.set_capacity_bytes(req.get_capacity_range().get_required_bytes());
    v.set_volume_context(req.get_parameters().clone());
    v.set_content_source(req.get_volume_content_source().clone());
    v.set_accessible_topology(RepeatedField::from_vec(topologys));
    let mut r = CreateVolumeResponse::new();
    r.set_volume(v);
    r
}

/// Build `CreateSnapshotResponse`
pub fn build_create_snapshot_response(
    req: &CreateSnapshotRequest,
    snap_id: &str,
    ts: &std::time::SystemTime,
    size_bytes: i64,
) -> DatenLordResult<CreateSnapshotResponse> {
    let proto_ts = generate_proto_timestamp(ts).with_context(|| {
        format!(
            "failed to generate proto timestamp \
            when creating snapshot from volume ID={}",
            req.get_source_volume_id(),
        )
    })?;
    let mut s = Snapshot::new();
    s.set_snapshot_id(snap_id.to_owned());
    s.set_source_volume_id(req.get_source_volume_id().to_owned());
    s.set_creation_time(proto_ts);
    s.set_size_bytes(size_bytes);
    s.set_ready_to_use(true);
    let mut r = CreateSnapshotResponse::new();
    r.set_snapshot(s);
    Ok(r)
}

/// Send async success `gRPC` response
pub async fn async_success<R: Send>(sink: UnarySink<R>, r: R) {
    let res = sink.success(r).await;

    if let Err(e) = res {
        panic!("failed to send response, the error is: {e:?}")
    }
}

/// Send async failure `gRPC` response
pub async fn async_fail<R>(sink: UnarySink<R>, err: DatenLordError) {
<<<<<<< HEAD
=======
    // debug_assert_ne!(
    // rsc,
    // RpcStatusCode::OK,
    // "the input RpcStatusCode should not be OK"
    // );
>>>>>>> 75a208ad
    let details = format!("{err}");
    let rs = RpcStatus::with_message(err, details);
    let res = sink.fail(rs).await;

    if let Err(e) = res {
        panic!("failed to send response, the error is: {e:?}")
    }
}

/// Spawn a task to execute async task and send `gRPC` response
pub fn spawn_grpc_task<R: Send + 'static>(
    sink: UnarySink<R>,
    task: impl Future<Output = DatenLordResult<R>> + Send + 'static,
) {
    // grpcio library is running outside of tokio default runtime, so need a
    // dedicated runtime for grpc task.
    TOKIO_RUNTIME.spawn(async move {
        let result = task.await;
        match result {
            Ok(resp) => async_success(sink, resp).await,
            Err(e) => async_fail(sink, e).await,
        }
    });
}

/// Get the bind mount helper command path
fn get_bind_mount_helper_cmd() -> String {
    match std::env::var(BIND_MOUNT_HELPER_CMD_ENV_KEY) {
        Ok(val) => val,
        Err(e) => {
            debug!(
                "failed to get the bind mount helper command path, \
                    use default path={}, the error is: {}",
                DEFAULT_BIND_MOUNT_HELPER_CMD_PATH, e,
            );
            DEFAULT_BIND_MOUNT_HELPER_CMD_PATH.to_owned()
        }
    }
}

/// Mount target path, if fail try force un-mount again
pub fn mount_volume_bind_path(
    from: impl AsRef<Path>,
    target: impl AsRef<Path>,
    bind_mount_mode: BindMountMode,
    mount_options: &str,
    fs_type: &str,
    read_only: bool,
) -> DatenLordResult<()> {
    let mut mnt_flags = MsFlags::MS_BIND;
    if read_only {
        mnt_flags |= MsFlags::MS_RDONLY;
    }
    let from_path = from.as_ref();
    let target_path = target.as_ref();
    if unistd::geteuid().is_root() {
        if let BindMountMode::Remount = bind_mount_mode {
            mnt_flags |= MsFlags::MS_REMOUNT;
        }
        mount::mount::<Path, Path, OsStr, OsStr>(
            Some(from_path),
            target_path,
            if fs_type.is_empty() {
                None
            } else {
                Some(OsStr::new(fs_type))
            },
            mnt_flags,
            if mount_options.is_empty() {
                None
            } else {
                Some(OsStr::new(&mount_options))
            },
        )
        .with_context(|| format!("failed to direct mount {from_path:?} to {target_path:?}"))
    } else {
        let mut mount_cmd = Command::new(get_bind_mount_helper_cmd());
        mount_cmd
            .arg("-f")
            .arg(from_path)
            .arg("-t")
            .arg(target_path);
        if read_only {
            mount_cmd.arg("-r");
        }
        if let BindMountMode::Remount = bind_mount_mode {
            mount_cmd.arg("-m");
        }
        if !fs_type.is_empty() {
            mount_cmd.arg("-s").arg(fs_type);
        }
        if !mount_options.is_empty() {
            mount_cmd.arg("-o").arg(mount_options);
        }
        let mount_handle = match mount_cmd.output() {
            Ok(h) => h,
            Err(e) => {
                return Err(IoErr {
                    source: e,
                    context: vec!["bind mount helper command failed to start".to_owned()],
                });
            }
        };
        if mount_handle.status.success() {
            Ok(())
        } else {
            let stderr = String::from_utf8_lossy(&mount_handle.stderr);
            debug!(
                "bind mount helper command failed to mount, the error is: {}",
                &stderr
            );
            Err(MountErr {
                from: from_path.to_owned(),
                target: target_path.to_owned(),
                context: vec![stderr.to_string()],
            })
        }
    }
}

/// Un-mount target path, if fail try force un-mount again
pub fn umount_volume_bind_path(target_dir: &str) -> DatenLordResult<()> {
    if unistd::geteuid().is_root() {
        let umount_res = mount::umount(Path::new(target_dir));
        if let Err(umount_e) = umount_res {
            let umount_force_res = mount::umount2(Path::new(target_dir), MntFlags::MNT_FORCE);
            if let Err(umount_force_e) = umount_force_res {
                return Err(NixErr {
                    source: umount_force_e,
                    context: vec![format!(
                        "failed to un-mount the target path={:?}, \
                        the un-mount error is: {:?} and the force un-mount error is: {}",
                        Path::new(target_dir),
                        umount_e,
                        umount_force_e,
                    )],
                });
            }
        }
    } else {
        let umount_handle = Command::new(get_bind_mount_helper_cmd())
            .arg("-u")
            .arg(target_dir)
            .output()
            .add_context("bind mount helper command failed to start")?;
        if !umount_handle.status.success() {
            let stderr = String::from_utf8_lossy(&umount_handle.stderr);
            debug!(
                "bind mount helper command failed to umount, the error is: {}",
                &stderr
            );
            return Err(UmountErr {
                target: Path::new(target_dir).to_owned(),
                context: vec![format!(
                    "bind mount helper command failed to umount {:?}, the error is: {}",
                    Path::new(target_dir),
                    stderr,
                )],
            });
        }
    }

    // csi-sanity requires plugin to remove the target mount directory
    fs::remove_dir_all(target_dir)
        .with_context(|| format!("failed to remove mount target path={target_dir}"))?;

    Ok(())
}

/// Get ip address of node
pub fn get_ip_of_node(node_id: &str) -> IpAddr {
    let hostname = format!("{}:{}", node_id, 0_i32);
    let sockets = hostname.to_socket_addrs();
    let addrs: Vec<_> = sockets
        .unwrap_or_else(|_| panic!("Failed to resolve node ID={node_id}"))
        .collect();
    addrs
        .get(0) // Return the first ip for now.
        .unwrap_or_else(|| panic!("Failed to get ip address when resolve node ID={node_id}"))
        .ip()
}<|MERGE_RESOLUTION|>--- conflicted
+++ resolved
@@ -176,14 +176,11 @@
 
 /// Send async failure `gRPC` response
 pub async fn async_fail<R>(sink: UnarySink<R>, err: DatenLordError) {
-<<<<<<< HEAD
-=======
     // debug_assert_ne!(
     // rsc,
     // RpcStatusCode::OK,
     // "the input RpcStatusCode should not be OK"
     // );
->>>>>>> 75a208ad
     let details = format!("{err}");
     let rs = RpcStatus::with_message(err, details);
     let res = sink.fail(rs).await;
