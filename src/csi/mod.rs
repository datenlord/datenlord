--- conflicted
+++ resolved
@@ -186,11 +186,7 @@
 
     use super::{util, *};
     use crate::common::error::Context;
-<<<<<<< HEAD
-    use crate::common::logger::init_logger;
-=======
     use crate::common::logger::{init_logger, NodeType};
->>>>>>> 75a208ad
 
     const NODE_PUBLISH_VOLUME_TARGET_PATH: &str = "/tmp/target_volume_path";
     const NODE_PUBLISH_VOLUME_TARGET_PATH_1: &str = "/tmp/target_volume_path_1";
@@ -215,11 +211,7 @@
     #[allow(clippy::let_underscore_must_use)]
     #[tokio::test(flavor = "multi_thread")]
     async fn test_all() -> DatenLordResult<()> {
-<<<<<<< HEAD
-        init_logger();
-=======
         init_logger(NodeType::Node);
->>>>>>> 75a208ad
         // TODO: run test case in parallel
         // Because they all depend on etcd, so cannot run in parallel now
         // let mut etcd_server = MockEtcdServer::new();
