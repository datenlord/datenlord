--- conflicted
+++ resolved
@@ -657,10 +657,7 @@
     #[allow(clippy::integer_arithmetic, clippy::arithmetic_side_effects)] // for the auto generate code from tokio select!
     pub async fn wait_key_delete(&self, name: &str) -> DatenLordResult<()> {
         let mut etcd_rs_client = self.etcd_rs_client.clone();
-<<<<<<< HEAD
-=======
         // let receiver_opt = self.etcd_rs_client.watch()
->>>>>>> 75a208ad
         let res = etcd_rs_client.watch(name, None).await;
         let (mut watcher, mut stream) =
             res.with_context(|| format!("failed to `watch` at `wait_key_delete` for key={name}"))?;
