//! The implementation of filesystem node

use std::collections::{BTreeMap, VecDeque};
use std::os::unix::io::RawFd;
use std::path::{Path, PathBuf};
use std::sync::atomic::{AtomicBool, AtomicI64, AtomicU32, Ordering};
use std::sync::Arc;
use std::time::SystemTime;

use anyhow::anyhow;
use async_trait::async_trait;
use clippy_utilities::{Cast, OverflowArithmetic};
use futures::future::{BoxFuture, FutureExt};
<<<<<<< HEAD
use nix::fcntl::OFlag;
use nix::sys::stat::{Mode, SFlag};
=======
use nix::errno::Errno;
use nix::fcntl::OFlag;
use nix::sys::stat::{Mode, SFlag};
use nix::unistd;
>>>>>>> 75a208ad
use parking_lot::RwLock;
use tracing::debug;

use super::cache::{GlobalCache, IoMemBlock};
use super::dir::DirEntry;
use super::dist::client as dist_client;
use super::fs_util::{self, FileAttr};
use super::kv_engine::KVEngineType;
use super::node::Node;
use super::s3_metadata::S3MetaData;
use super::s3_wrapper::S3BackEnd;
use super::serial::{
    dir_entry_to_serial, file_attr_to_serial, serial_to_file_attr, SerialNode, SerialNodeData,
};
use super::{persist, SetAttrParam};
use crate::async_fuse::fuse::fuse_reply::{AsIoVec, StatFsParam};
use crate::async_fuse::fuse::protocol::INum;
use crate::async_fuse::metrics;
use crate::async_fuse::util::build_error_result_from_errno;
use crate::common::error::{DatenLordError, DatenLordResult};

/// S3's available fd count
static GLOBAL_S3_FD_CNT: AtomicU32 = AtomicU32::new(4);

/// A file node data or a directory node data
#[derive(Debug)]
pub enum S3NodeData {
    /// Directory entry data
    Directory(BTreeMap<String, DirEntry>),
    /// File content data
    RegFile(Arc<GlobalCache>),
    /// Symlink target data
    // SymLink(Box<SymLinkData>),
    SymLink(PathBuf),
}

impl S3NodeData {
    /// Serializes the node data
    pub fn serial(&self) -> SerialNodeData {
        match *self {
            Self::Directory(ref dir) => {
                let mut serial_dir = BTreeMap::new();
                for (name, dir_entry) in dir {
                    serial_dir.insert(name.clone(), dir_entry_to_serial(dir_entry));
                }
                SerialNodeData::Directory(serial_dir)
            }
            Self::RegFile(_) => SerialNodeData::File,
            Self::SymLink(ref target) => SerialNodeData::SymLink(target.clone()),
        }
    }
}

/// A file node or a directory node
#[derive(Debug)]
pub struct S3Node<S: S3BackEnd + Sync + Send + 'static> {
    /// S3 Backend
    s3_backend: Arc<S>,
    /// Parent node i-number
    parent: u64,
    /// S3Node name
    name: String,
    /// Full path
    full_path: String,
    /// S3Node attribute
    attr: Arc<RwLock<FileAttr>>,
    /// S3Node data
    data: S3NodeData,
    /// S3Node open counter
    open_count: AtomicI64,
    /// S3Node lookup counter
    lookup_count: AtomicI64,
    /// If S3Node has been marked as deferred deletion
    deferred_deletion: AtomicBool,
    /// KVEngine
    kv_engine: Arc<KVEngineType>,
    /// K8s node id
    k8s_node_id: Arc<str>,
    /// K8S volume_info
    k8s_volume_info: Arc<str>,
}

impl<S: S3BackEnd + Send + Sync + 'static> S3Node<S> {
    #[allow(clippy::too_many_arguments)]
    /// Create `S3Node`
    fn new(
        parent: u64,
        name: &str,
        full_path: String,
        attr: Arc<RwLock<FileAttr>>,
        data: S3NodeData,
        s3_backend: Arc<S>,
        kv_engine: &Arc<KVEngineType>,
        k8s_node_id: &Arc<str>,
        k8s_volume_info: &Arc<str>,
    ) -> Self {
        Self {
            s3_backend,
            parent,
            full_path,
            name: name.to_owned(),
            attr,
            data,
            // open count set to 0 by creation
            open_count: AtomicI64::new(0),
            // lookup count set to 1 by creation
            lookup_count: AtomicI64::new(1),
            deferred_deletion: AtomicBool::new(false),
            kv_engine: Arc::clone(kv_engine),
            k8s_node_id: Arc::clone(k8s_node_id),
            k8s_volume_info: Arc::clone(k8s_volume_info),
        }
    }

    #[allow(dead_code)]
    /// Deserialize `S3Node` from `SerialNode`
    // This function returns a `BoxFuture due` to its potential for recursive calls
    // (`get_node_from_kv_engine()`). Recursive async functions in Rust can lead
    // to 'infinite type' compilation errors because each async function
    // is compiled into a unique type that must know its size at compile time. When
    // the function is recursive, it embeds its own type within it for every
    // recursive call, leading to an 'infinite' type size.
    //
    // By using a BoxFuture, we can heap-allocate the future, which avoids these
    // issues and provides a type of a known size (the size of a pointer),
    // regardless of the depth or complexity of the recursion within the future.
    // This is crucial in enabling recursive async behavior in Rust.
    // For more information, see https://rust-lang.github.io/async-book/07_workarounds/04_recursion.html
    pub fn from_serial_node(
        serial_node: SerialNode,
        meta: &S3MetaData<S>,
    ) -> BoxFuture<'_, S3Node<S>> {
        async move {
            // check if the node is a directory
            // if it is a directory, we need to fetch it's children's file attributes
            let dir_data = if let SerialNodeData::Directory(ref dir) = serial_node.data {
                let mut dir_entries = BTreeMap::new();
                for (name, serial_dir_entry) in dir {
                    let child_ino = serial_dir_entry.get_child_ino();
                    // Fetch the child node from kv
                    let child_node = meta.get_node_from_kv_engine(child_ino).await;
                    // If the child_node is None , it means it has been deleted,skip
                    if let Some(child_node) = child_node {
                        let child_attr = *child_node.attr.read();
                        dir_entries.insert(
                            name.clone(),
                            DirEntry::new(name.clone(), Arc::new(RwLock::new(child_attr))),
                        );
                    }
                }
                S3NodeData::Directory(dir_entries)
            } else {
                serial_node
                    .data
                    .into_s3_nodedata(Arc::clone(&meta.data_cache))
            };
            Self {
                s3_backend: Arc::clone(&meta.s3_backend),
                parent: serial_node.parent,
                name: serial_node.name,
                full_path: serial_node.full_path,
                attr: Arc::new(RwLock::new(serial_to_file_attr(&serial_node.attr))),
                data: dir_data,
                open_count: AtomicI64::new(serial_node.open_count),
                lookup_count: AtomicI64::new(serial_node.lookup_count),
                deferred_deletion: AtomicBool::new(serial_node.deferred_deletion),
                kv_engine: Arc::clone(&meta.kv_engine),
                k8s_node_id: Arc::clone(&meta.node_id),
                k8s_volume_info: Arc::clone(&meta.volume_info),
            }
        }
        .boxed()
    }

    /// This function is used to create a new `SerialNode` by `S3Node`
    pub fn into_serial_node(self) -> SerialNode {
        SerialNode {
            parent: self.parent,
            name: self.name,
            full_path: self.full_path,
            attr: file_attr_to_serial(&self.attr.read().clone()),
            data: self.data.serial(),
            open_count: self.open_count.load(Ordering::SeqCst),
            lookup_count: self.lookup_count.load(Ordering::SeqCst),
            deferred_deletion: self.deferred_deletion.load(Ordering::SeqCst),
        }
    }

    /// This function is used to create a new `SerialNode` by `S3Node` ref
    pub fn to_serial_node(&self) -> SerialNode {
        SerialNode {
            parent: self.parent,
            name: self.name.clone(),
            full_path: self.full_path.clone(),
            attr: file_attr_to_serial(&self.attr.read().clone()),
            data: self.data.serial(),
            open_count: self.open_count.load(Ordering::SeqCst),
            lookup_count: self.lookup_count.load(Ordering::SeqCst),
            deferred_deletion: self.deferred_deletion.load(Ordering::SeqCst),
        }
    }

    /// Create child `S3Node` of parent node without open
    pub fn new_child_node_of_parent(
        parent: &Self,
        child_name: &str,
        child_attr: Arc<RwLock<FileAttr>>,
        target_path: Option<PathBuf>,
        data_cache: &Arc<GlobalCache>,
    ) -> Self {
        let data = match child_attr.read().kind {
            SFlag::S_IFDIR => S3NodeData::Directory(BTreeMap::new()),
            SFlag::S_IFREG => S3NodeData::RegFile(Arc::<GlobalCache>::clone(data_cache)),
            SFlag::S_IFLNK => {
                if let Some(path) = target_path {
                    S3NodeData::SymLink(path)
                } else {
                    panic!("type is S_IFLNK, but target_path is None");
                }
            }
            _ => panic!("unsupported type {:?}", child_attr.read().kind),
        };
        let full_path = parent.absolute_path_of_child(child_name, child_attr.read().kind);
        Self {
            s3_backend: Arc::clone(&parent.s3_backend),
            parent: parent.get_ino(),
            full_path,
            name: child_name.to_owned(),
            attr: child_attr,
            data,
            // lookup count set to 0 for sync
            open_count: AtomicI64::new(0),
            // open count set to 0 for sync
            lookup_count: AtomicI64::new(0),
            deferred_deletion: AtomicBool::new(false),
            kv_engine: Arc::clone(&parent.kv_engine),
            k8s_node_id: Arc::clone(&parent.k8s_node_id),
            k8s_volume_info: Arc::clone(&parent.k8s_volume_info),
        }
    }

    /// Set node attribute
    pub(crate) fn _set_attr(&mut self, new_attr: FileAttr, _broadcast: bool) -> FileAttr {
        let old_attr = self.get_attr();
        match self.data {
            S3NodeData::Directory(..) => debug_assert_eq!(new_attr.kind, SFlag::S_IFDIR),
            S3NodeData::RegFile(..) => debug_assert_eq!(new_attr.kind, SFlag::S_IFREG),
            S3NodeData::SymLink(..) => debug_assert_eq!(new_attr.kind, SFlag::S_IFLNK),
        }

<<<<<<< HEAD
=======
        // if broadcast {
        // if let Err(e) = dist_client::push_attr(
        // self.meta.etcd_client.clone(),
        // &self.meta.node_id,
        // &self.meta.volume_info,
        // &self.full_path,
        // &new_attr,
        // )
        // .await
        // {
        // panic!("failed to push attribute to others, error: {}", e);
        // }
        // }
>>>>>>> 75a208ad
        self.attr.write().clone_from(&new_attr);
        old_attr
    }

    /// Get fullpath of this node
    pub(crate) fn full_path(&self) -> &str {
        self.full_path.as_str()
    }

    /// Set fullpath of this node
    fn set_full_path(&mut self, full_path: String) {
        self.full_path = full_path;
    }

    #[allow(clippy::unused_self)]
    /// Get new fd
    fn new_fd(&self) -> u32 {
        // Add global fd counter
        GLOBAL_S3_FD_CNT.fetch_add(1, Ordering::SeqCst)
    }

    /// Get absolute path of a child file
    fn absolute_path_with_child(&self, child: &str) -> String {
        format!("{}{}", self.full_path, child)
    }

    /// Get absolute path of a child dir
    fn absolute_dir_with_child(&self, child: &str) -> String {
        format!("{}{}/", self.full_path, child)
    }

    /// Get absolute path of child
    pub(crate) fn absolute_path_of_child(&self, child: &str, child_type: SFlag) -> String {
        match child_type {
            SFlag::S_IFDIR => self.absolute_dir_with_child(child),
            SFlag::S_IFREG | SFlag::S_IFLNK => self.absolute_path_with_child(child),
            _ => panic!("absolute_path_of_child() found unsupported file type {child_type:?}"),
        }
    }

    /// push (child, parent) to node pool for rename
    /// then return the new full path of this node
    pub(crate) fn push_child_for_rename(
        &self,
        node_pool: &mut VecDeque<(INum, INum)>,
        parent_path: &str,
    ) -> String {
        match self.data {
            S3NodeData::Directory(ref dir_data) => {
                for grandchild_node in dir_data.values() {
                    node_pool.push_back((grandchild_node.ino(), self.get_ino()));
                }
                format!("{}{}/", parent_path, self.get_name())
            }
            S3NodeData::SymLink(..) | S3NodeData::RegFile(..) => {
                format!("{}{}", parent_path, self.get_name())
            }
        }
    }

    /// Flush the data of this node to s3 backend if it is a regular file
    pub(crate) async fn rename_in_s3_backend(&mut self, new_path: String) {
        if let S3NodeData::RegFile(_) = self.data {
            // TODO: Should not flush data, remove this once the "real" cache rename is
            // available
            if let Err(e) = self.flush_all_data().await {
                panic!(
                    "failed to flush all data of node {:?}, error is {:?}",
                    self.get_full_path(),
                    e
                );
            }
        }

        if let Err(e) = self.s3_backend.rename(&self.full_path, &new_path).await {
            panic!(
                "failed to rename from {} to {new_path:?} in s3 backend, error is {e:?}",
                self.full_path,
            );
        }

        self.set_full_path(new_path);
    }

    /// Update mtime and ctime to now
    fn update_mtime_ctime_to_now(&mut self) {
        let mut attr = self.get_attr();
        let st_now = SystemTime::now();
        attr.mtime = st_now;
        attr.ctime = st_now;
        self.set_attr(attr);
    }

    /// Increase node lookup count
    fn inc_lookup_count(&self) -> i64 {
<<<<<<< HEAD
        self.lookup_count.fetch_add(1, Ordering::Relaxed)
=======
        self.lookup_count.fetch_add(1, Ordering::AcqRel)
>>>>>>> 75a208ad
    }

    /// Helper function to check need to load node data or not
    #[allow(dead_code)]
    fn need_load_node_data_helper(&self) -> bool {
        if !self.is_node_data_empty() {
            debug!(
                "need_load_node_data_helper() found node data of name={:?} \
                    and ino={} is in cache, no need to load",
                self.get_name(),
                self.get_ino(),
            );
            false
        } else if self.get_attr().size > 0 {
            debug!(
                "need_load_node_data_helper() found node size of name={:?} \
                    and ino={} is non-zero, need to load",
                self.get_name(),
                self.get_ino(),
            );
            true
        } else {
            debug!(
                "need_load_node_data_helper() found node size of name={:?} \
                    and ino={} is zero, no need to load",
                self.get_name(),
                self.get_ino(),
            );
            false
        }
    }

    /// Get directory data
    pub(crate) fn get_dir_data(&self) -> &BTreeMap<String, DirEntry> {
        match self.data {
            S3NodeData::Directory(ref dir_data) => dir_data,
            S3NodeData::RegFile(..) | S3NodeData::SymLink(..) => {
                panic!("forbidden to get DirData from non-directory node")
            }
        }
    }

    /// Get mutable directory data
    pub(crate) fn get_dir_data_mut(&mut self) -> &mut BTreeMap<String, DirEntry> {
        match self.data {
            S3NodeData::Directory(ref mut dir_data) => dir_data,
            S3NodeData::RegFile(..) | S3NodeData::SymLink(..) => {
                panic!("forbidden to get DirData from non-directory node")
            }
        }
    }

    /// Increase node open count
    fn inc_open_count(&self) -> i64 {
        // TODO: add the usage
        self.open_count.fetch_add(1, Ordering::AcqRel)
    }

    /// Open root node
    #[allow(clippy::unnecessary_wraps)]
    pub(crate) async fn open_root_node(
        root_ino: INum,
        name: &str,
        s3_backend: Arc<S>,
        meta: Arc<S3MetaData<S>>,
    ) -> DatenLordResult<Self> {
        match persist::read_persisted_dir(&s3_backend, "/".to_owned()).await {
            Err(e) => {
                // todo: handle different type of error, key not exist, net err, etc.
                debug!("read persit dir error {e}");
                let now = SystemTime::now();
                let attr = Arc::new(RwLock::new(FileAttr {
                    ino: root_ino,
                    atime: now,
                    mtime: now,
                    ctime: now,
                    crtime: now,
                    kind: SFlag::S_IFDIR,
                    perm: 0o777,
                    uid: unistd::getuid().as_raw(),
                    gid: unistd::getgid().as_raw(),
                    ..FileAttr::default()
                }));

                let root_node = Self::new(
                    root_ino,
                    name,
                    "/".to_owned(),
                    attr,
                    S3NodeData::Directory(BTreeMap::new()),
                    s3_backend,
                    &meta.kv_engine,
                    &meta.node_id,
                    &meta.volume_info,
                );

                Ok(root_node)
            }
            Ok(data) => match data.try_get_root_attr() {
                Ok(attr) => {
                    let root_node = Self::new(
                        root_ino,
                        name,
                        "/".to_owned(),
                        Arc::new(RwLock::new(attr)),
                        data.new_s3_node_data_dir(),
                        s3_backend,
                        &meta.kv_engine,
                        &meta.node_id,
                        &meta.volume_info,
                    );
                    debug!("Success to load root dir.");
                    Ok(root_node)
                }
                Err(e) => {
                    tracing::error!("Root node persist lack of attr info {e}.");
                    Err(DatenLordError::from(e))
                }
            },
        }
    }

    /// flush all data of a node
    async fn flush_all_data(&mut self) -> DatenLordResult<()> {
        if self.is_deferred_deletion() {
            return Ok(());
        }
        let data_cache = match self.data {
            S3NodeData::RegFile(ref data_cache) => Arc::<GlobalCache>::clone(data_cache),
            // Do nothing for Directory.
            // TODO: Sync dir data to S3 storage
            S3NodeData::Directory(..) => return Ok(()),
            S3NodeData::SymLink(..) => panic!("forbidden to flush data for link"),
        };

        let size = self.attr.read().size;
        if self.need_load_file_data(0, size.cast()).await {
            let load_res = self.load_data(0, size.cast()).await;
            if let Err(e) = load_res {
                debug!(
                    "failed to load data for file {} while flushing data, the error is: {:?}",
                    self.get_name(),
                    e,
                );
                return Err(e);
            }
        }

        let put_result = self
            .s3_backend
            .put_data_vec(
                &self.full_path,
                data_cache.get_file_cache(self.get_ino(), 0, size.cast()),
            )
            .await;

        match put_result {
            Ok(_) => Ok(()),
            Err(e) => {
                debug!(
                    "flush_all_data() failed to flush data for file {}, the error is: {}",
                    self.get_name(),
                    e,
                );
                Err(DatenLordError::from(anyhow!(e)))
            }
        }
    }

<<<<<<< HEAD
=======
    /// Check if given uid and gid can access this node
    pub fn open_pre_check(&self, flags: OFlag, uid: u32, gid: u32) -> DatenLordResult<()> {
        let attr = self.get_attr();
        let access_mode = match flags & (OFlag::O_RDONLY | OFlag::O_WRONLY | OFlag::O_RDWR) {
            OFlag::O_RDONLY => 4,
            OFlag::O_WRONLY => 2,
            OFlag::O_RDWR => 6,
            _ => 6,
        };

        attr.check_perm(uid, gid, access_mode)
    }
}

>>>>>>> 75a208ad
#[async_trait]
impl<S: S3BackEnd + Sync + Send + 'static> Node for S3Node<S> {
    /// Get node i-number
    #[inline]
    fn get_ino(&self) -> INum {
        self.get_attr().ino
    }

    #[inline]
    fn set_ino(&mut self, ino: INum) {
        self.attr.write().ino = ino;
    }

    /// Get node fd
    #[inline]
    fn get_fd(&self) -> RawFd {
        0_i32
    }

    /// Get parent node i-number
    #[inline]
    fn get_parent_ino(&self) -> INum {
        self.parent
    }

    /// Set node parent
    fn set_parent_ino(&mut self, parent: u64) -> INum {
        let old_parent = self.parent;
        self.parent = parent;
        old_parent
    }

    /// Get node name
    #[inline]
    fn get_name(&self) -> &str {
        self.name.as_str()
    }

    /// Get node full path
    #[inline]
    fn get_full_path(&self) -> &str {
        self.full_path.as_str()
    }

    /// Set node name
    #[inline]
    fn set_name(&mut self, name: &str) {
        self.name = name.to_owned();
    }

    /// Get node type, directory or file
    fn get_type(&self) -> SFlag {
        match self.data {
            S3NodeData::Directory(..) => SFlag::S_IFDIR,
            S3NodeData::RegFile(..) => SFlag::S_IFREG,
            S3NodeData::SymLink(..) => SFlag::S_IFLNK,
        }
    }

    /// Get node attribute
    #[inline]
    fn get_attr(&self) -> FileAttr {
        *self.attr.read()
    }

    /// Set node attribute
    fn set_attr(&mut self, new_attr: FileAttr) -> FileAttr {
        self._set_attr(new_attr, true)
    }

    /// Get node attribute and increase lookup count
    fn lookup_attr(&self) -> FileAttr {
        let attr = self.get_attr();
        self.inc_lookup_count();
        attr
    }

    /// Get node open count
    fn get_open_count(&self) -> i64 {
        self.open_count.load(Ordering::Acquire)
    }

    /// Decrease node open count
    fn dec_open_count(&self) -> i64 {
        debug_assert!(self.open_count.load(Ordering::Acquire) > 0);
        self.open_count.fetch_sub(1, Ordering::AcqRel)
    }

    /// Get node lookup count
    fn get_lookup_count(&self) -> i64 {
        self.lookup_count.load(Ordering::Acquire)
    }

    /// Decrease node lookup count
    fn dec_lookup_count_by(&self, nlookup: u64) -> i64 {
        debug_assert!(nlookup < std::i64::MAX.cast());
        self.lookup_count
            .fetch_sub(nlookup.cast(), Ordering::AcqRel)
    }

    /// Mark node as deferred deletion
    fn mark_deferred_deletion(&self) {
        self.deferred_deletion.store(true, Ordering::SeqCst);
    }

    /// If node is marked as deferred deletion
    fn is_deferred_deletion(&self) -> bool {
        self.deferred_deletion.load(Ordering::SeqCst)
    }

    /// Load attribute
    async fn load_attribute(&mut self) -> DatenLordResult<FileAttr> {
        let (content_len, last_modified) = self
            .s3_backend
            .get_meta(&self.full_path)
            .await
            .unwrap_or_else(|e| panic!("failed to get meta from s3 backend, error is {e:?}"));

        let attr = FileAttr {
            ino: self.get_ino(),
            kind: match self.data {
                S3NodeData::Directory(..) => SFlag::S_IFDIR,
                S3NodeData::RegFile(..) => SFlag::S_IFREG,
                S3NodeData::SymLink(..) => SFlag::S_IFLNK,
            },
            size: content_len.cast(),
            atime: last_modified,
            mtime: last_modified,
            ctime: last_modified,
            crtime: last_modified,
            ..FileAttr::default()
        };

        self.set_attr(attr);

        Ok(attr)
    }

    async fn flush(&mut self, _ino: INum, _fh: u64) {
        if let Err(e) = self.flush_all_data().await {
            panic!(
                "failed to flash all data of {:?}, error is {:?}",
                self.get_full_path(),
                e
            );
        }
    }

    /// Duplicate fd
    async fn dup_fd(&self, _oflags: OFlag) -> DatenLordResult<RawFd> {
        self.inc_open_count();
        Ok(self.new_fd().cast())
    }

    /// Check whether a node is an empty file or an empty directory
    fn is_node_data_empty(&self) -> bool {
        match self.data {
            S3NodeData::Directory(ref dir_node) => dir_node.is_empty(),
            S3NodeData::RegFile(..) => true, // always check the cache
            S3NodeData::SymLink(..) => panic!("forbidden to check symlink is empty or not"),
        }
    }

    /// check whether to load directory entry data or not
    fn need_load_dir_data(&self) -> bool {
        debug_assert_eq!(
            self.attr.read().kind,
            SFlag::S_IFDIR,
            "fobidden to check non-directory node need load data or not",
        );
        // Dir data is synced. Don't need to load
        false
        // self.need_load_node_data_helper()
    }

    /// Check whether to load file content data or not
    async fn need_load_file_data(&self, offset: usize, len: usize) -> bool {
        debug_assert_eq!(
            self.attr.read().kind,
            SFlag::S_IFREG,
            "fobidden to check non-file node need load data or not",
        );

        if offset >= self.attr.read().size.cast() {
            debug!(
                "offset {} is larger than file size {}",
                offset,
                self.attr.read().size
            );
            return false;
        }

        match self.data {
            S3NodeData::RegFile(ref cache) => {
                let file_cache = cache.get_file_cache(self.get_ino(), offset, len);
                let cache_miss = file_cache.is_empty()
                    || file_cache.iter().filter(|b| !(*b).can_convert()).count() != 0;
                if cache_miss {
                    metrics::CACHE_MISSES.inc();
                } else {
                    metrics::CACHE_HITS.inc();
                }
                cache_miss
            }
            S3NodeData::Directory(..) | S3NodeData::SymLink(..) => {
                panic!("need_load_file_data should handle regular file")
            }
        }
    }

    /// Get a directory entry by name
    fn get_entry(&self, name: &str) -> Option<&DirEntry> {
        self.get_dir_data().get(name)
    }

    /// Create symlink in a directory
    async fn create_child_symlink(
        &mut self,
        inum: INum,
        child_symlink_name: &str,
        target_path: PathBuf,
    ) -> DatenLordResult<Self> {
        let absolute_path = self.absolute_path_with_child(child_symlink_name);
        let dir_data = self.get_dir_data();
        debug_assert!(
            !dir_data.contains_key(child_symlink_name),
            "create_child_symlink() cannot create duplicated symlink name={child_symlink_name:?}",
        );
        let target_str = target_path
            .to_str()
            .unwrap_or_else(|| panic!("failed to convert {target_path:?} to utf8 string"));
        if let Err(e) = self
            .s3_backend
            .put_data(
                absolute_path.as_str(),
                target_str.as_bytes(),
                0,
                target_str.len(),
            )
            .await
        {
            panic!("failed to put data of file {absolute_path:?} to s3 backend, error is {e:?}");
        }

        // get symbol file attribute
        let child_attr = Arc::new(RwLock::new(FileAttr {
            ino: inum,
            kind: SFlag::S_IFLNK,
            size: target_path
                .to_str()
                .unwrap_or_else(|| panic!("failed to convert to utf8 string"))
                .len()
                .cast(),
            blocks: 0,
            perm: 0o777,
            ..FileAttr::now()
        }));

        let target_path = {
            // insert new entry to parent directory
            let entry = DirEntry::new(
                // child_attr.ino,
                child_symlink_name.to_owned(),
                // SFlag::S_IFLNK,
                Arc::clone(&child_attr),
            );
            let dir_data_mut = self.get_dir_data_mut();
            let previous_value = dir_data_mut.insert(child_symlink_name.to_owned(), entry);
            debug_assert!(previous_value.is_none()); // double check creation race
            target_path
        };

        self.update_mtime_ctime_to_now();
        Ok(Self::new(
            self.get_ino(),
            child_symlink_name,
            format!("{}{}", self.full_path, child_symlink_name),
            child_attr,
            S3NodeData::SymLink(target_path),
            Arc::clone(&self.s3_backend),
            &self.kv_engine,
            &self.k8s_node_id,
            &self.k8s_volume_info,
        ))
    }

    /// Read symlink itself in a directory, not follow symlink
    async fn load_child_symlink(
        &self,
        child_symlink_name: &str,
        child_attr: Arc<RwLock<FileAttr>>,
    ) -> DatenLordResult<Self> {
        let absolute_path = self.absolute_path_with_child(child_symlink_name);

        let target_path = PathBuf::from(
            String::from_utf8(
                self.s3_backend
                    .get_data(&absolute_path)
                    .await
                    .unwrap_or_else(|e| {
                        panic!(
                            "failed to get data of {absolute_path:?} from s3 backend, error is {e:?}"
                        )
                    }),
            )
            .unwrap_or_else(|e| panic!("failed to convert to utf string, error is {e:?}")),
        );

        Ok(Self::new(
            self.get_ino(),
            child_symlink_name,
            format!("{}{}", self.full_path, child_symlink_name),
            child_attr,
            S3NodeData::SymLink(target_path),
            Arc::clone(&self.s3_backend),
            &self.kv_engine,
            &self.k8s_node_id,
            &self.k8s_volume_info,
        ))
    }

    /// Open sub-directory in a directory
    async fn open_child_dir(
        &self,
        child_dir_name: &str,
        child_attr: Arc<RwLock<FileAttr>>,
    ) -> DatenLordResult<Self> {
        // lookup count and open count are increased to 1 by creation
        let full_path = format!("{}{}/", self.full_path, child_dir_name);
        let dirdata = match persist::read_persisted_dir(&self.s3_backend, full_path.clone()).await {
            Ok(dir) => dir.new_s3_node_data_dir(),
            Err(e) => {
                debug!("failed to get dir data from s3, path:{full_path}, err:{e}");
                // dir data not persisted init with empty
                S3NodeData::Directory(BTreeMap::new())
            }
        };
        let child_node = Self::new(
            self.get_ino(),
            child_dir_name,
            full_path,
            child_attr,
            dirdata,
            Arc::clone(&self.s3_backend),
            &self.kv_engine,
            &self.k8s_node_id,
            &self.k8s_volume_info,
        );

        Ok(child_node)
    }

    #[allow(clippy::similar_names)] // uid and gid are common
    /// Create sub-directory in a directory
    async fn create_child_dir(
        &mut self,
        inum: INum,
        child_dir_name: &str,
        mode: Mode,
        uid: u32,
        gid: u32,
    ) -> DatenLordResult<Self> {
        let absolute_path = self.absolute_dir_with_child(child_dir_name);
        let dir_data = self.get_dir_data();
        // TODO return error
        debug_assert!(
            !dir_data.contains_key(child_dir_name),
            "create_child_dir() cannot create duplicated directory name={child_dir_name:?}"
        );
        if let Err(e) = self.s3_backend.create_dir(absolute_path.as_str()).await {
            panic!("failed to create dir={absolute_path:?} in s3 backend, error is {e:?}");
        }

        // get new directory attribute
        let child_attr = Arc::new(RwLock::new(FileAttr {
            ino: inum,
            kind: SFlag::S_IFDIR,
            perm: fs_util::parse_mode_bits(mode.bits()),
            uid,
            gid,
            nlink: 2,
            ..FileAttr::now()
        }));
        debug_assert_eq!(SFlag::S_IFDIR, child_attr.read().kind);

        // insert new entry to parent directory
        let entry = DirEntry::new(child_dir_name.to_owned(), Arc::clone(&child_attr));

        let dir_data_mut = self.get_dir_data_mut();
        let previous_value = dir_data_mut.insert(child_dir_name.to_owned(), entry);
        debug_assert!(previous_value.is_none()); // double check creation race

        // lookup count and open count are increased to 1 by creation
        let full_path = format!("{}{}/", self.full_path, child_dir_name);

        let child_node = Self::new(
            self.get_ino(),
            child_dir_name,
            full_path,
            child_attr,
            S3NodeData::Directory(BTreeMap::new()),
            Arc::clone(&self.s3_backend),
            &self.kv_engine,
            &self.k8s_node_id,
            &self.k8s_volume_info,
        );

        self.update_mtime_ctime_to_now();
        Ok(child_node)
    }

    /// Open file in a directory
    async fn open_child_file(
        &self,
        child_file_name: &str,
        child_attr: Arc<RwLock<FileAttr>>,
        _oflags: OFlag,
        global_cache: Arc<GlobalCache>,
    ) -> DatenLordResult<Self> {
        Ok(Self::new(
            self.get_ino(),
            child_file_name,
            format!("{}{}", self.full_path, child_file_name),
            child_attr,
            S3NodeData::RegFile(global_cache),
            Arc::clone(&self.s3_backend),
            &self.kv_engine,
            &self.k8s_node_id,
            &self.k8s_volume_info,
        ))
    }

    #[allow(clippy::similar_names)]
    /// Create file in a directory
    async fn create_child_file(
        &mut self,
        inum: INum,
        child_file_name: &str,
        oflags: OFlag,
        mode: Mode,
        uid: u32,
        gid: u32,
        global_cache: Arc<GlobalCache>,
    ) -> DatenLordResult<Self> {
        let absolute_path = self.absolute_path_with_child(child_file_name);
        let dir_data = self.get_dir_data();
        debug_assert!(
            !dir_data.contains_key(child_file_name),
            "open_child_file_helper() cannot create duplicated file name={child_file_name:?}"
        );
        debug_assert!(oflags.contains(OFlag::O_CREAT));
        if let Err(e) = self
            .s3_backend
            .put_data(absolute_path.as_str(), b"", 0, 0)
            .await
        {
            panic!("failed to put data of file {absolute_path:?} to s3 backend, error is {e:?}");
        }

        // debug the perm
        debug!(
            "create_child_file() perm debug oflags={:?}, mode={:?}, perm={:?}",
            oflags,
            mode,
            fs_util::parse_mode_bits(mode.bits()),
        );

        // get new file attribute
        let child_attr = Arc::new(RwLock::new(FileAttr {
            ino: inum,
            kind: SFlag::S_IFREG,
            perm: fs_util::parse_mode_bits(mode.bits()),
            size: 0,
            blocks: 0,
            uid,
            gid,
            nlink: 1,
            ..FileAttr::now()
        }));
        debug_assert_eq!(SFlag::S_IFREG, child_attr.read().kind);

        let entry = DirEntry::new(child_file_name.to_owned(), Arc::clone(&child_attr));

        let dir_data_mut = self.get_dir_data_mut();
        // insert new entry to parent directory
        // TODO: support thread-safe
        let previous_value = dir_data_mut.insert(child_file_name.to_owned(), entry);
        debug_assert!(previous_value.is_none()); // double check creation race

        self.update_mtime_ctime_to_now();
        Ok(Self::new(
            self.get_ino(),
            child_file_name,
            format!("{}{}", self.full_path, child_file_name),
            child_attr,
            S3NodeData::RegFile(global_cache),
            Arc::clone(&self.s3_backend),
            &self.kv_engine,
            &self.k8s_node_id,
            &self.k8s_volume_info,
        ))
    }

    /// Load data from directory, file or symlink target.
    /// The `offset` and `len` is used for regular file
    async fn load_data(&mut self, offset: usize, len: usize) -> DatenLordResult<usize> {
        match self.data {
            S3NodeData::Directory(..) => Ok(0),
            S3NodeData::RegFile(ref global_cache) => {
                let aligned_offset = global_cache.round_down(offset);
                let new_len_tmp =
                    global_cache.round_up(offset.overflow_sub(aligned_offset).overflow_add(len));

                let new_len =
                    if new_len_tmp.overflow_add(aligned_offset) > self.attr.read().size.cast() {
                        self.attr
                            .read()
                            .size
                            .cast::<usize>()
                            .overflow_sub(aligned_offset)
                    } else {
                        new_len_tmp
                    };
                debug!(
                    "load_data() offset={}, len={}, new_len={} , aligned_offset={}",
                    offset, len, new_len, aligned_offset
                );

                // dist_client::read_data() won't get lock at remote, OK to put here.
                let file_data_vec = match dist_client::read_data(
                    &self.kv_engine,
                    &self.k8s_node_id,
                    &self.k8s_volume_info,
                    self.get_ino(),
                    aligned_offset
                        .overflow_div(global_cache.get_align().cast())
                        .cast(),
                    aligned_offset
                        .overflow_add(new_len.cast())
                        .overflow_sub(1)
                        .overflow_div(global_cache.get_align().cast())
                        .cast(),
                )
                .await?
                {
                    None => {
                        match self
                            .s3_backend
                            .get_partial_data(&self.full_path, aligned_offset, new_len)
                            .await
                        {
                            Ok(a) => a,
                            Err(e) => {
                                let anyhow_err: anyhow::Error = e.into();
                                return Err(DatenLordError::from(
                                    anyhow_err
                                        .context("load_data() failed to load file content data"),
                                ));
                            }
                        }
                    }
                    Some(data) => data,
                };

                let read_size = file_data_vec.len();
                debug!(
                    "load_data() successfully load {} byte file content data",
                    read_size
                );
                global_cache
                    .write_or_update(
                        self.get_ino(),
                        aligned_offset,
                        read_size,
                        &file_data_vec,
                        false,
                    )
                    .await;
                Ok(read_size)
            }
            S3NodeData::SymLink(..) => {
                panic!("forbidden to load symlink target data");
            }
        }
    }

    /// Insert directory entry for rename()
    fn insert_entry_for_rename(&mut self, child_entry: DirEntry) -> Option<DirEntry> {
        let dir_data = self.get_dir_data_mut();
        let previous_entry = dir_data.insert(child_entry.entry_name().into(), child_entry);

        self.update_mtime_ctime_to_now();
        debug!(
            "insert_entry_for_rename() successfully inserted new entry \
                and replaced previous entry={:?}",
            previous_entry,
        );

        previous_entry
    }

    /// Remove directory entry from cache only for rename()
    fn remove_entry_for_rename(&mut self, child_name: &str) -> Option<DirEntry> {
        let dir_data = self.get_dir_data_mut();
        let remove_res = dir_data.remove(child_name);
        if remove_res.is_some() {
            self.update_mtime_ctime_to_now();
        }
        remove_res
    }

    /// Unlink directory entry from both cache and disk
    async fn unlink_entry(&mut self, child_name: &str) -> DatenLordResult<DirEntry> {
        let dir_data = self.get_dir_data_mut();
        let removed_entry = dir_data.remove(child_name).unwrap_or_else(|| {
            panic!(
                "unlink_entry() found fs is inconsistent, the entry of name={:?} \
                    is not in directory of name={:?} and ino={}",
                child_name,
                self.get_name(),
                self.get_ino(),
            );
        });
        // delete from disk and close the handler
        match removed_entry.entry_type() {
            SFlag::S_IFDIR | SFlag::S_IFREG | SFlag::S_IFLNK => {
                if let Err(e) = self
                    .s3_backend
                    .delete_data(&self.absolute_path_with_child(child_name))
                    .await
                {
                    panic!(
                        "failed to delete data of {:?} from s3 backend, error is {:?}",
                        self.absolute_path_with_child(child_name),
                        e
                    );
                }
            }
            _ => panic!(
                "unlink_entry() found unsupported entry type={:?}",
                removed_entry.entry_type()
            ),
        }
        self.update_mtime_ctime_to_now();
        Ok(removed_entry)
    }

    /// Read directory
    fn read_dir(&self, func: &mut dyn FnMut(&BTreeMap<String, DirEntry>) -> usize) -> usize {
        let dir_data = self.get_dir_data();
        func(dir_data)
    }

    /// Get symlink target path
    fn get_symlink_target(&self) -> &Path {
        match self.data {
            S3NodeData::Directory(..) | S3NodeData::RegFile(..) => {
                panic!("forbidden to read target path from non-symlink node")
            }
            S3NodeData::SymLink(ref target_path) => target_path,
        }
    }

    /// Fake data for statefs
    /// TODO: handle some important data from S3 storage
    async fn statefs(&self) -> DatenLordResult<StatFsParam> {
        Ok(StatFsParam {
            blocks: 10_000_000_000,
            bfree: 10_000_000_000,
            bavail: 10_000_000_000,
            files: 0, // TODO: file count is  temporarily zero
            f_free: 1_000_000,
            bsize: 4096, // TODO: consider use customized block size
            namelen: 1024,
            frsize: 4096,
        })
    }

    /// Get file data
    async fn get_file_data(&self, offset: usize, len: usize) -> Vec<IoMemBlock> {
        match self.data {
            S3NodeData::Directory(..) | S3NodeData::SymLink(..) => {
                panic!("forbidden to load FileData from non-file node")
            }
            S3NodeData::RegFile(ref cache) => cache.get_file_cache(self.get_ino(), offset, len),
        }
    }

    /// Write to file
    async fn write_file(
        &mut self,
        _fh: u64,
        offset: i64,
        data: Vec<u8>,
        _oflags: OFlag,
        _write_to_disk: bool,
    ) -> DatenLordResult<usize> {
        let this: &Self = self;

        let ino = this.get_ino();
        if this.need_load_file_data(offset.cast(), data.len()).await {
            let load_res = self.load_data(offset.cast(), data.len()).await;
            if let Err(e) = load_res {
                debug!(
                    "read() failed to load file data of ino={} and name={:?}, the error is: {:?}",
                    ino,
                    self.get_name(),
                    e,
                );
                return Err(e);
            }
        }

        let cache = match self.data {
            S3NodeData::Directory(..) | S3NodeData::SymLink(..) => {
                panic!("forbidden to load FileData from non-file node")
            }
            S3NodeData::RegFile(ref file_data) => file_data,
        };

        cache
            .write_or_update(
                self.get_ino(),
                offset.cast(),
                data.len(),
                data.as_slice(),
                true,
            )
            .await;

        let written_size = data.len();

        {
            let mut attr_write = self.attr.write();
            // update the attribute of the written file
            attr_write.size = std::cmp::max(
                attr_write.size,
                offset.cast::<u64>().overflow_add(written_size.cast()),
            );
        };

        debug!("file {:?} size = {:?}", self.name, self.attr.read().size);
        self.update_mtime_ctime_to_now();
        // FileAttr changed, remember to persist the directory after calling this fn

        Ok(written_size)
    }

    async fn close(&mut self, _ino: INum, _fh: u64, _flush: bool) {
        if let Err(e) = self.flush_all_data().await {
            panic!(
                "failed to flush all data of {:?}, error is {:?}",
                self.full_path, e
            );
        }
        self.dec_open_count();
    }

    /// TODO: push dir data to s3
    async fn closedir(&self, _ino: INum, _fh: u64) {
        self.dec_open_count();
    }

    async fn setattr_precheck(
        &self,
        param: SetAttrParam,
        ctx_uid: u32,
        ctx_gid: u32,
    ) -> DatenLordResult<(bool, FileAttr)> {
        let mut dirty_attr = self.get_attr();
        let cur_attr = self.get_attr();

        let st_now = SystemTime::now();
        let mut attr_changed = false;

        if param.u_id.is_some() || param.g_id.is_some() {
            attr_changed = true;
        }

        if let Some(gid) = param.g_id {
            if ctx_uid != 0 && cur_attr.uid != ctx_uid {
                return build_error_result_from_errno(
                    Errno::EPERM,
                    "setattr() cannot change gid".to_owned(),
                );
            }

            if cur_attr.gid != gid {
                dirty_attr.gid = gid;
                attr_changed = true;
            }
        }

        if let Some(uid) = param.u_id {
            if cur_attr.uid != uid {
                if ctx_uid != 0 {
                    return build_error_result_from_errno(
                        Errno::EPERM,
                        "setattr() cannot change uid".to_owned(),
                    );
                }
                // ctx_uid == 0
                dirty_attr.uid = uid;
                attr_changed = true;
            }
        }

        if let Some(mode) = param.mode {
            let mut mode: u16 = mode.cast();
            mode &= 0o7777;
            if ctx_uid != 0 && mode & 0o3000 != 0 && ctx_gid != cur_attr.gid {
                mode &= 0o0777;
            }
            if mode != cur_attr.perm {
                if ctx_uid != 0 && ctx_uid != cur_attr.uid {
                    return build_error_result_from_errno(
                        Errno::EPERM,
                        "setattr() cannot change mode".to_owned(),
                    );
                }
                dirty_attr.perm = mode;
                attr_changed = true;
            }
        }

        if let Some(atime) = param.a_time {
            //   owner is root check the ctx_uid
            if cur_attr.uid == 0 && ctx_uid != 0 {
                return build_error_result_from_errno(
                    Errno::EPERM,
                    "setattr() cannot change atime".to_owned(),
                );
            }
            self.attr.read().check_perm(ctx_uid, ctx_gid, 2)?;
            if ctx_uid != cur_attr.uid {
                return build_error_result_from_errno(
                    Errno::EACCES,
                    "setattr() cannot change atime".to_owned(),
                );
            }
            if atime != cur_attr.atime {
                dirty_attr.atime = atime;
                attr_changed = true;
            }
        }

        if let Some(mtime) = param.m_time {
            //   owner is root check the ctx_uid
            if cur_attr.uid == 0 && ctx_uid != 0 {
                return build_error_result_from_errno(
                    Errno::EPERM,
                    "setattr() cannot change atime".to_owned(),
                );
            }
            self.attr.read().check_perm(ctx_uid, ctx_gid, 2)?;
            if ctx_uid != cur_attr.uid {
                return build_error_result_from_errno(
                    Errno::EACCES,
                    "setattr() cannot change atime".to_owned(),
                );
            }
            if mtime != cur_attr.mtime {
                dirty_attr.mtime = mtime;
                attr_changed = true;
            }
        }

        #[cfg(feature = "abi-7-23")]
        if let Some(c_time) = param.c_time {
            dirty_attr.ctime = c_time;
            panic!("c_time is not supported in this version of statefs")
            // TODO: how to change ctime directly on ext4?
        }

        if let Some(file_size) = param.size {
            dirty_attr.size = file_size;
            dirty_attr.mtime = st_now;
            attr_changed = true;
        }

        if attr_changed {
            dirty_attr.ctime = st_now;
        }

        Ok((attr_changed, dirty_attr))
    }
}<|MERGE_RESOLUTION|>--- conflicted
+++ resolved
@@ -11,15 +11,10 @@
 use async_trait::async_trait;
 use clippy_utilities::{Cast, OverflowArithmetic};
 use futures::future::{BoxFuture, FutureExt};
-<<<<<<< HEAD
-use nix::fcntl::OFlag;
-use nix::sys::stat::{Mode, SFlag};
-=======
 use nix::errno::Errno;
 use nix::fcntl::OFlag;
 use nix::sys::stat::{Mode, SFlag};
 use nix::unistd;
->>>>>>> 75a208ad
 use parking_lot::RwLock;
 use tracing::debug;
 
@@ -270,8 +265,6 @@
             S3NodeData::SymLink(..) => debug_assert_eq!(new_attr.kind, SFlag::S_IFLNK),
         }
 
-<<<<<<< HEAD
-=======
         // if broadcast {
         // if let Err(e) = dist_client::push_attr(
         // self.meta.etcd_client.clone(),
@@ -285,7 +278,6 @@
         // panic!("failed to push attribute to others, error: {}", e);
         // }
         // }
->>>>>>> 75a208ad
         self.attr.write().clone_from(&new_attr);
         old_attr
     }
@@ -381,11 +373,7 @@
 
     /// Increase node lookup count
     fn inc_lookup_count(&self) -> i64 {
-<<<<<<< HEAD
-        self.lookup_count.fetch_add(1, Ordering::Relaxed)
-=======
         self.lookup_count.fetch_add(1, Ordering::AcqRel)
->>>>>>> 75a208ad
     }
 
     /// Helper function to check need to load node data or not
@@ -555,8 +543,6 @@
         }
     }
 
-<<<<<<< HEAD
-=======
     /// Check if given uid and gid can access this node
     pub fn open_pre_check(&self, flags: OFlag, uid: u32, gid: u32) -> DatenLordResult<()> {
         let attr = self.get_attr();
@@ -571,7 +557,6 @@
     }
 }
 
->>>>>>> 75a208ad
 #[async_trait]
 impl<S: S3BackEnd + Sync + Send + 'static> Node for S3Node<S> {
     /// Get node i-number
