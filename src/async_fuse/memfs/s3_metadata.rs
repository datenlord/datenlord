--- conflicted
+++ resolved
@@ -28,22 +28,14 @@
 use nix::errno::Errno;
 use nix::fcntl::OFlag;
 use nix::sys::stat::SFlag;
-<<<<<<< HEAD
 use parking_lot::RwLock as SyncRwLock; // conflict with tokio RwLock
-=======
-use parking_lot::RwLock as SyncRwLock;
->>>>>>> 6ff5163d
 use std::collections::BTreeMap;
 use std::os::unix::io::RawFd;
 use std::path::Path;
 use std::sync::{atomic::AtomicU32, Arc};
 use std::time::Duration;
 use tokio::sync::{Mutex, RwLock, RwLockWriteGuard};
-<<<<<<< HEAD
-
-=======
-use tokio::task::JoinHandle;
->>>>>>> 6ff5163d
+
 /// The time-to-live seconds of FUSE attributes
 const MY_TTL_SEC: u64 = 3600; // TODO: should be a long value, say 1 hour
 /// The generation ID of FUSE attributes
@@ -211,11 +203,7 @@
         target_path: Option<&Path>,
     ) -> anyhow::Result<(Duration, FuseAttr, u64)> {
         // pre-check
-<<<<<<< HEAD
         let (parent_full_path, full_path, child_attr, fuse_attr) = {
-=======
-        let (parent_full_path, full_path, new_node_attr, fuse_attr) = {
->>>>>>> 6ff5163d
             let mut cache = self.cache.write().await;
             let parent_node = Self::create_node_pre_check(parent, node_name, &mut cache)
                 .context("create_node_helper() failed to pre check")?;
@@ -318,47 +306,14 @@
             let pnode = cache.get(&parent).unwrap_or_else(|| {
                 panic!("failed to get parent inode {parent:?}, parent name {parent_name:?}")
             });
-<<<<<<< HEAD
             (
                 pnode.full_path().to_owned(),
                 full_path,
                 new_node_attr,
                 fuse_attr,
             )
-=======
-            let parent_full_path = pnode.full_path().to_owned();
-
-            (parent_full_path, full_path, new_node_attr, fuse_attr)
->>>>>>> 6ff5163d
         };
-        {
-            self.sync_attr_remote(&parent_full_path).await;
-            self.sync_dir_remote(&parent_full_path, node_name, &new_node_attr, target_path)
-                .await;
-            let cache = self.cache.read().await;
-            let pnode = cache
-                .get(&parent)
-                .unwrap_or_else(|| panic!("failed to get parent inode {parent:?}"));
-            // After sync to other，we should do async persist
-            self.persist_handle.mark_dirty(
-                parent,
-                PersistDirContent::new_from_cache(
-                    parent_full_path,
-                    pnode.get_dir_data(),
-                    serial::file_attr_to_serial(&pnode.get_attr()),
-                ),
-            );
-        }
-        // inode is cached, so we should remove the path mark
-        // We dont need to sync for the unmark
-        let etcd_client = Arc::clone(&self.etcd_client);
-        let volume = self.volume_info.clone();
-        tokio::spawn(async move {
-            let vol = volume;
-            etcd::unmark_fullpath_with_ino_in_etcd(etcd_client, &vol, full_path).await;
-        });
-
-<<<<<<< HEAD
+
         self.sync_attr_remote(&parent_full_path).await;
         self.sync_dir_remote(&parent_full_path, node_name, &child_attr, target_path)
             .await;
@@ -371,8 +326,6 @@
             etcd::unmark_fullpath_with_ino_in_etcd(etcd_client, &vol, full_path).await;
         });
 
-=======
->>>>>>> 6ff5163d
         let ttl = Duration::new(MY_TTL_SEC, 0);
         Ok((ttl, fuse_attr, MY_GENERATION))
     }
@@ -442,10 +395,6 @@
                     and i-node of ino={} and name={:?}",
                 parent, ino, child_name,
             );
-<<<<<<< HEAD
-=======
-
->>>>>>> 6ff5163d
             let (mut child_node, parent_name) = {
                 let cache = self.cache.read().await;
                 let parent_node = cache.get(&parent).unwrap_or_else(|| {
@@ -623,29 +572,6 @@
 }
 
 impl<S: S3BackEnd + Send + Sync + 'static> S3MetaData<S> {
-<<<<<<< HEAD
-=======
-    /// Get parent content from cache and do the persist operation.
-    /// This function will try to get the lock, so make sure there's no deadlock.
-    pub(crate) async fn load_dir_from_cache_and_mark_dirty(&self, parent: INum) {
-        let cache = self.cache.read().await;
-        let p = cache.get(&parent).unwrap_or_else(|| {
-            panic!(
-                "load_parent_from_cache_and_mark_dirty() found fs is inconsistent, \
-                    parent of ino={parent} should be in cache",
-            );
-        });
-        self.persist_handle.mark_dirty(
-            parent,
-            PersistDirContent::new_from_cache(
-                p.full_path().to_owned(),
-                p.get_dir_data(),
-                serial::file_attr_to_serial(&p.get_attr()),
-            ),
-        );
-    }
-
->>>>>>> 6ff5163d
     /// The pre-check before create node
     #[allow(single_use_lifetimes)]
     fn create_node_pre_check<'b>(
@@ -1275,24 +1201,6 @@
         }
     }
 
-<<<<<<< HEAD
-=======
-    // /// Get attr from other nodes
-    // async fn get_attr_remote(&self, path: &str) -> Option<FileAttr> {
-    //     match dist_client::get_attr(
-    //         Arc::<EtcdDelegate>::clone(&self.etcd_client),
-    //         &self.node_id,
-    //         &self.volume_info,
-    //         path,
-    //     )
-    //     .await
-    //     {
-    //         Err(e) => panic!("failed to sync attribute to others, error: {e}"),
-    //         Ok(res) => res,
-    //     }
-    // }
-
->>>>>>> 6ff5163d
     /// Sync rename request to other nodes
     async fn rename_remote(&self, args: RenameParam) {
         if let Err(e) = dist_client::rename(
