--- conflicted
+++ resolved
@@ -12,6 +12,7 @@
 use super::persist::PersistTask;
 use super::s3_node::{self, S3Node};
 use super::s3_wrapper::S3BackEnd;
+use super::serial;
 use super::RenameParam;
 use crate::async_fuse::fuse::file_system::FsAsyncResultSender;
 #[cfg(feature = "abi-7-18")]
@@ -27,23 +28,15 @@
 use nix::errno::Errno;
 use nix::fcntl::OFlag;
 use nix::sys::stat::SFlag;
-<<<<<<< HEAD
 use parking_lot::RwLock as SyncRwLock;
-=======
-use parking_lot::RwLock as SyncRwLock; // conflict with tokio RwLock
->>>>>>> 63594648
 use std::collections::BTreeMap;
 use std::os::unix::io::RawFd;
 use std::path::Path;
 use std::sync::{atomic::AtomicU32, Arc};
 use std::time::Duration;
 use tokio::sync::{Mutex, RwLock, RwLockWriteGuard};
-<<<<<<< HEAD
-use tokio::task::JoinHandle;
-use super::serial;
-=======
-
->>>>>>> 63594648
+use tokio::task::JoinHandle; // conflict with tokio RwLock
+
 /// The time-to-live seconds of FUSE attributes
 const MY_TTL_SEC: u64 = 3600; // TODO: should be a long value, say 1 hour
 /// The generation ID of FUSE attributes
@@ -211,11 +204,7 @@
         target_path: Option<&Path>,
     ) -> anyhow::Result<(Duration, FuseAttr, u64)> {
         // pre-check
-<<<<<<< HEAD
-        let ( full_path, fuse_attr) = {
-=======
         let (parent_full_path, full_path, child_attr, fuse_attr) = {
->>>>>>> 63594648
             let mut cache = self.cache.write().await;
             let parent_node = Self::create_node_pre_check(parent, node_name, &mut cache)
                 .context("create_node_helper() failed to pre check")?;
@@ -318,33 +307,17 @@
             let pnode = cache.get(&parent).unwrap_or_else(|| {
                 panic!("failed to get parent inode {parent:?}, parent name {parent_name:?}")
             });
-<<<<<<< HEAD
-            let parent_full_path=pnode.full_path().to_owned();
-            self.sync_attr_remote(&parent_full_path).await;
-            self.sync_dir_remote(&parent_full_path, node_name, &new_node_attr, target_path)
-                .await;
-            // After sync to other，we should do async persist
-            self.persist_handle.mark_dirty(parent, PersistDirContent::new_from_cache(
-                parent_full_path, pnode.get_dir_data(), serial::file_attr_to_serial(&pnode.get_attr())));
-            
-            (
-                full_path,
-=======
             (
                 pnode.full_path().to_owned(),
                 full_path,
                 new_node_attr,
->>>>>>> 63594648
                 fuse_attr,
             )
         };
 
-<<<<<<< HEAD
-=======
         self.sync_attr_remote(&parent_full_path).await;
         self.sync_dir_remote(&parent_full_path, node_name, &child_attr, target_path)
             .await;
->>>>>>> 63594648
         // inode is cached, so we should remove the path mark
         // We dont need to sync for the unmark
         let etcd_client = Arc::clone(&self.etcd_client);
@@ -423,10 +396,6 @@
                     and i-node of ino={} and name={:?}",
                 parent, ino, child_name,
             );
-<<<<<<< HEAD
-            
-=======
->>>>>>> 63594648
             let (mut child_node, parent_name) = {
                 let cache = self.cache.read().await;
                 let parent_node = cache.get(&parent).unwrap_or_else(|| {
@@ -495,8 +464,8 @@
 
     /// Rename helper to exchange on disk
     async fn rename_exchange_helper(&self, param: RenameParam) -> anyhow::Result<()> {
-        let old=param.old_parent;
-        let new=param.new_parent;
+        let old = param.old_parent;
+        let new = param.new_parent;
         self.rename_exchange_local(&param).await?;
         self.rename_remote(param).await;
         self.load_parent_from_cache_and_mark_dirty(old).await;
@@ -506,8 +475,8 @@
 
     /// Rename helper to move on disk, it may replace destination entry
     async fn rename_may_replace_helper(&self, param: RenameParam) -> anyhow::Result<()> {
-        let old=param.old_parent;
-        let new=param.new_parent;
+        let old = param.old_parent;
+        let new = param.new_parent;
         self.rename_may_replace_local(&param, false).await?;
         self.rename_remote(param).await;
         self.load_parent_from_cache_and_mark_dirty(old).await;
@@ -546,7 +515,7 @@
         flags: u32,
     ) -> anyhow::Result<usize> {
         let data_len = data.len();
-        let (result, full_path,parent_ino) = {
+        let (result, full_path, parent_ino) = {
             let mut cache = self.cache().write().await;
             let inode = cache.get_mut(&ino).unwrap_or_else(|| {
                 panic!(
@@ -561,7 +530,7 @@
             //              the inode ino={ino} is not in cache"
             //         );
             //     });
-            
+
             debug!(
                 "write_helper() about to write {} byte data to file of ino={} \
                 and name {:?} at offset={}",
@@ -575,22 +544,26 @@
             let res = inode
                 .write_file(fh, offset, data, o_flags, write_to_disk)
                 .await;
-            (res, inode.get_full_path().to_owned(),parent_ino)
+            (res, inode.get_full_path().to_owned(), parent_ino)
         };
         self.invalidate_remote(&full_path, offset, data_len).await;
         self.sync_attr_remote(&full_path).await;
         // update dir
         let cache = self.cache().write().await;
-        let parent= cache.get(&parent_ino).unwrap_or_else(|| {
-                panic!(
-                    "write() found fs is inconsistent, \
+        let parent = cache.get(&parent_ino).unwrap_or_else(|| {
+            panic!(
+                "write() found fs is inconsistent, \
                         the inode ino={ino} is not in cache"
-                );
-            });
-        self.persist_handle.mark_dirty(parent.get_ino(), 
-            PersistDirContent::new_from_cache(parent.full_path().to_owned(),parent.get_dir_data(),
-                serial::file_attr_to_serial(&parent.get_attr())
-        ));
+            );
+        });
+        self.persist_handle.mark_dirty(
+            parent.get_ino(),
+            PersistDirContent::new_from_cache(
+                parent.full_path().to_owned(),
+                parent.get_dir_data(),
+                serial::file_attr_to_serial(&parent.get_attr()),
+            ),
+        );
         result
     }
     /// Stop all async tasks
@@ -600,25 +573,26 @@
 }
 
 impl<S: S3BackEnd + Send + Sync + 'static> S3MetaData<S> {
-<<<<<<< HEAD
-
     /// Get parent content from cache and do the persist operation.
     /// This function will try to get the lock, so make sure there's no deadlock.
-    async fn load_parent_from_cache_and_mark_dirty(&self,parent:INum){
-        let cache=self.cache.read().await;
-        let p=cache.get(&parent).unwrap_or_else(||{
+    async fn load_parent_from_cache_and_mark_dirty(&self, parent: INum) {
+        let cache = self.cache.read().await;
+        let p = cache.get(&parent).unwrap_or_else(|| {
             panic!(
                 "load_parent_from_cache_and_mark_dirty() found fs is inconsistent, \
                     parent of ino={parent} should be in cache",
             );
         });
-        self.persist_handle.mark_dirty(parent, PersistDirContent::new_from_cache(
-            p.full_path().to_owned(), p.get_dir_data(), 
-            serial::file_attr_to_serial(&p.get_attr())));
-    }
-
-=======
->>>>>>> 63594648
+        self.persist_handle.mark_dirty(
+            parent,
+            PersistDirContent::new_from_cache(
+                p.full_path().to_owned(),
+                p.get_dir_data(),
+                serial::file_attr_to_serial(&p.get_attr()),
+            ),
+        );
+    }
+
     /// The pre-check before create node
     #[allow(single_use_lifetimes)]
     fn create_node_pre_check<'b>(
@@ -1248,24 +1222,6 @@
         }
     }
 
-<<<<<<< HEAD
-    // /// Get attr from other nodes
-    // async fn get_attr_remote(&self, path: &str) -> Option<FileAttr> {
-    //     match dist_client::get_attr(
-    //         Arc::<EtcdDelegate>::clone(&self.etcd_client),
-    //         &self.node_id,
-    //         &self.volume_info,
-    //         path,
-    //     )
-    //     .await
-    //     {
-    //         Err(e) => panic!("failed to sync attribute to others, error: {e}"),
-    //         Ok(res) => res,
-    //     }
-    // }
-
-=======
->>>>>>> 63594648
     /// Sync rename request to other nodes
     async fn rename_remote(&self, args: RenameParam) {
         if let Err(e) = dist_client::rename(
