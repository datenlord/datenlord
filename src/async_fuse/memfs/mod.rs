--- conflicted
+++ resolved
@@ -35,18 +35,11 @@
 use nix::sys::stat::SFlag;
 pub use s3_metadata::S3MetaData;
 use serde::{Deserialize, Serialize};
-<<<<<<< HEAD
-use tracing::{debug, warn};
-
-use self::kv_engine::KVEngineType;
-use super::fuse::file_system::FsController;
-=======
 use tracing::{debug, error, info, warn};
 
 use self::kv_engine::KVEngineType;
 use super::fuse::file_system::FsController;
 use super::util::build_error_result_from_errno;
->>>>>>> 75a208ad
 use crate::async_fuse::fuse::file_system;
 use crate::async_fuse::fuse::file_system::{FileSystem, FsAsyncTaskController};
 use crate::async_fuse::fuse::fuse_reply::{
@@ -384,13 +377,10 @@
         );
         if 0 == valid {
             warn!("setattr() encountered valid=0, the req={:?}", req);
-<<<<<<< HEAD
-=======
         };
         let context = ReqContext {
             uid: req.uid(),
             gid: req.gid(),
->>>>>>> 75a208ad
         };
         let set_res = self.metadata.setattr_helper(context, ino, param).await;
         match set_res {
@@ -413,18 +403,7 @@
         match mknod_res {
             Ok((ttl, fuse_attr, generation)) => reply.entry(ttl, fuse_attr, generation).await,
             Err(e) => {
-<<<<<<< HEAD
-                debug!(
-                    "mknod() failed to create an i-node name={:?} and mode={:?} under parent ino={}, \
-                        the error is: {:?}",
-                    name,
-                    mode,
-                    parent,
-                    e,
-                );
-=======
                 info!("mknod() failed , the error is: {:?}", e);
->>>>>>> 75a208ad
                 reply.error(e).await
             }
         }
