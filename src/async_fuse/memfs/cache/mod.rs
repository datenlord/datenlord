//! This is the cache implementation for the memfs

use std::fmt::{Debug, Error, Formatter};
use std::hash::{Hash, Hasher};
use std::ops::Deref;
use std::sync::atomic::{AtomicUsize, Ordering};
use std::sync::Arc;

use aligned_utils::bytes::AlignedBytes;
use clippy_utilities::{Cast, OverflowArithmetic};
use lockfree_cuckoohash::{pin, LockFreeCuckooHash as HashMap};
use nix::sys::uio::IoVec;
use parking_lot::{Mutex, RwLock};
use priority_queue::PriorityQueue;
use tracing::debug;

// TODO: use smol RwLock
use super::dist::request::Index;
use super::kv_engine::kv_utils::{add_node_to_file_list, remove_node_from_file_list};
use super::kv_engine::KVEngineType;
use crate::async_fuse::fuse::fuse_reply::{AsIoVec, CouldBeAsIoVecList};
use crate::async_fuse::fuse::protocol::INum;

/// Page Size
const PAGE_SIZE: usize = 4096;
/// The size of a memory block in KB, default is 64kB
const MEMORY_BLOCK_SIZE_IN_KB: usize = 64;
/// The size of a memory block in byte, default is 64kB
const MEMORY_BLOCK_SIZE_IN_BYTE: usize = MEMORY_BLOCK_SIZE_IN_KB * 1024;
/// The number of memory block in a Memory Bucket
const MEMORY_BUCKET_VEC_SIZE: usize = 16;
/// The size of a memory bucket in byte default is, 64 * 16 kB.
#[allow(dead_code)]
const MEMORY_BUCKET_SIZE_IN_BYTE: usize = MEMORY_BUCKET_VEC_SIZE * MEMORY_BLOCK_SIZE_IN_KB * 1024;
/// The default capacity in bytes, 10GB
const GLOBAL_CACHE_DEFAULT_CAPACITY: usize = 10 * 1024 * 1024 * 1024;

/// A mapping from file name to per-file memory block mapping
pub struct GlobalCache {
    /// Map from file identifier to cache content map
    inner: HashMap<INum, HashMap<usize, MemBlockBucket>>,
    /// Priority queue to track bucket usage
    queue: Mutex<PriorityQueue<MemBlockBucket, i64>>,
    /// The current size of this global cache in byte
    size: AtomicUsize,
    /// The capacity of this global cache
    capacity: usize,
    /// Block size
    block_size: usize,
    /// Count of block size in a bucket
    bucket_size_in_block: usize,
    /// Etcd client, only distributed fs need this
    kv_engine: Option<Arc<KVEngineType>>,
    /// Node Id, only distributed fs need this
    node_id: Option<String>,
}

impl Debug for GlobalCache {
    fn fmt(&self, f: &mut Formatter<'_>) -> Result<(), Error> {
        f.debug_tuple("")
            .field(&self.size.load(Ordering::Relaxed))
            .field(&self.capacity)
            .finish()
    }
}

/// This is global cache, which store the cache for all the files
impl GlobalCache {
    #[allow(dead_code)]
    /// Constructor with 10GB default capacity
    pub(crate) fn new() -> Self {
        Self {
            inner: HashMap::new(),
            queue: Mutex::new(PriorityQueue::new()),
            size: AtomicUsize::new(0),
            capacity: GLOBAL_CACHE_DEFAULT_CAPACITY,
            block_size: MEMORY_BLOCK_SIZE_IN_BYTE,
            bucket_size_in_block: MEMORY_BUCKET_VEC_SIZE,
            kv_engine: None,
            node_id: None,
        }
    }

    #[allow(dead_code)]
    /// Constructor with capacity
    pub(crate) fn new_with_capacity(capacity: usize) -> Self {
        Self {
            inner: HashMap::new(),
            queue: Mutex::new(PriorityQueue::new()),
            size: AtomicUsize::new(0),
            capacity,
            block_size: MEMORY_BLOCK_SIZE_IN_BYTE,
            bucket_size_in_block: MEMORY_BUCKET_VEC_SIZE,
            kv_engine: None,
            node_id: None,
        }
    }

    #[allow(dead_code)]
    /// Constructor with capacity and `block_size`
    pub(crate) fn new_with_bz_and_capacity(block_size: usize, capacity: usize) -> Self {
        Self {
            inner: HashMap::new(),
            queue: Mutex::new(PriorityQueue::new()),
            size: AtomicUsize::new(0),
            capacity,
            block_size,
            bucket_size_in_block: MEMORY_BUCKET_VEC_SIZE,
            kv_engine: None,
            node_id: None,
        }
    }

    #[allow(dead_code)]
    /// Constructor with capacity and `block_size`
    /// TODO: refactor with builder
    pub(crate) fn new_dist_with_bz_and_capacity(
        block_size: usize,
        capacity: usize,
        kv_engine: Arc<KVEngineType>,
        node_id: &str,
    ) -> Self {
        Self {
            inner: HashMap::new(),
            queue: Mutex::new(PriorityQueue::new()),
            size: AtomicUsize::new(0),
            capacity,
            block_size,
            bucket_size_in_block: MEMORY_BUCKET_VEC_SIZE,
            kv_engine: Some(kv_engine),
            node_id: Some(node_id.to_owned()),
        }
    }

    /// Get the alignment of this cache
    #[inline]
    pub(crate) const fn get_align(&self) -> usize {
        self.block_size
    }

    /// Get current size of the cache
    #[inline]
    #[allow(dead_code)]
    pub(crate) fn get_size(&self) -> usize {
        self.size.load(Ordering::Relaxed)
    }

    /// Get a number of continuous `MemoryBlock` from cache
    /// Some element in the return value could be None, which means there's no
    /// buffer in this range.
    ///
    /// The request can not be `MemoryBlock` size aligned. The return value will
    /// try to cover all the memory range.
    #[allow(dead_code)]
    pub(crate) fn get_file_cache(
        &self,
        file_ino: INum,
        offset: usize,
        len: usize,
    ) -> Vec<IoMemBlock> {
        let guard = pin();
        let Some(file_cache) = self.inner.get(&file_ino, &guard) else {
            return vec![];
        };

        if len == 0 {
            return vec![];
        }

        let mut result =
            Vec::with_capacity(len.overflow_div(self.block_size).overflow_add(1_usize));

        let bucket_size = self.bucket_size_in_block.overflow_mul(self.block_size);
        // The key in the hashmap, the end key is included
        let start_key = offset.overflow_div(bucket_size);
        let end_key = offset
            .overflow_add(len)
            .overflow_sub(1)
            .overflow_div(bucket_size);
        // The index in the bucket, the end index is included
        let bucket_start_index = offset
            .overflow_rem(bucket_size)
            .overflow_div(self.block_size);
        let bucket_end_index = offset
            .overflow_add(len)
            .overflow_sub(1)
            .overflow_rem(bucket_size)
            .overflow_div(self.block_size);
        // The offset in the block, the end offset is included
        let start_offset = offset.overflow_rem(self.block_size);
        let end_offset = offset
            .overflow_add(len)
            .overflow_sub(1)
            .overflow_rem(self.block_size);

        debug!(
            "start_key = {}, end_key = {}, bucket_start_index = {}, bucket_end_index = {}, start_offset = {}, end_offset = {}",
            start_key, end_key, bucket_start_index, bucket_end_index, start_offset, end_offset,
        );

        for k in start_key..=end_key {
            let start_index = if k == start_key {
                bucket_start_index
            } else {
                0
            };
            let end_index = if k == end_key {
                bucket_end_index.overflow_add(1)
            } else {
                self.bucket_size_in_block
            };

            match file_cache.get(&k, &guard) {
                Some(bucket) => {
                    self.queue
                        .lock()
                        .push(bucket.clone(), 0.overflow_sub(now_monotonic()));
                    for (pos, block) in bucket
                        .read()
                        .get(start_index..end_index)
                        .unwrap_or_else(|| {
                            panic!(
                                "error when getting range of {start_index}..{end_index} in the cache bucket"
                            )
                        })
                        .iter()
                        .cloned()
                        .enumerate()
                    {
                        let s = if k == start_key && pos == 0 {
                            start_offset
                        } else {
                            0
                        };

                        let e = if k == end_key
                            && pos == end_index.overflow_sub(start_index).overflow_sub(1)
                        {
                            end_offset.overflow_add(1)
                        } else {
                            self.block_size
                        };

                        result.push(IoMemBlock::new(block, s, e));
                    }
                }
                None => {
                    for _ in start_index..end_index {
                        result.push(IoMemBlock::new(None, 0, 0));
                    }
                }
            }
        }
        result
    }

    /// Invalidate file's cache
    pub(crate) fn invalidate(&self, file_ino: INum, index: Vec<Index>) {
        let guard = pin();
        let Some(file_cache) = self.inner.get(&file_ino, &guard) else {
            debug!(
                "cache for {:?} is empty, don't need to invalidate",
                file_ino
            );
            return;
        };

        let bucket_size = self.bucket_size_in_block;

        let dealloc_fn = |global_index: usize| {
            let hash_index = global_index.overflow_div(bucket_size);
            let bucket = file_cache.get(&hash_index, &guard);
            let mut bucket = if let Some(b) = bucket {
                b.write()
            } else {
                return;
            };

            let block = bucket
                .get_mut(global_index.overflow_rem(bucket_size))
                .unwrap_or_else(|| {
                    panic!(
                        "error when getting range of {} in the cache bucket",
                        global_index.overflow_rem(bucket_size)
                    )
                });

            if block.is_some() {
                block.take();
            }
        };

        for i in index {
            match i {
                Index::Point(p) => dealloc_fn(p),
                Index::Range(s, e) => {
                    for i in s..=e {
                        dealloc_fn(i);
                    }
                }
            }
        }
    }

    /// Check if file is available in cache
    pub(crate) fn check_available(&self, file_ino: INum, index: Vec<Index>) -> (Vec<Index>, bool) {
        let guard = pin();
        let Some(file_cache) = self.inner.get(&file_ino, &guard) else {
            debug!(
                "cache for {:?} is empty, don't need to invalidate",
                file_ino,
            );
            return (vec![], false);
        };

        let bucket_size = self.bucket_size_in_block;

        let check_fn = |global_index: usize| -> Option<usize> {
            let hash_index = global_index.overflow_div(bucket_size);
            let bucket_opt = file_cache.get(&hash_index, &guard);
<<<<<<< HEAD
=======
            // if let Some(bucket) = bucket_opt {
            // if bucket
            // .write()
            // .get(global_index.overflow_rem(bucket_size))
            // .unwrap_or_else(|| {
            // panic!(
            // "error when getting range of {} in the cache bucket",
            // global_index.overflow_rem(bucket_size)
            // )
            // })
            // .is_some()
            // {
            // Some(global_index)
            // } else {
            // None
            // }
            // } else {
            // None
            // }
>>>>>>> 75a208ad

            bucket_opt.and_then(|bucket| {
                bucket
                    .write()
                    .get(global_index.overflow_rem(bucket_size))
                    .unwrap_or_else(|| {
                        panic!(
                            "error when getting range of {} in the cache bucket",
                            global_index.overflow_rem(bucket_size)
                        )
                    })
                    .as_ref()
                    .map(|_| global_index)
            })
        };

        let mut result = Vec::new();

        let mut all_hit = true;

        for i in index {
            match i {
                Index::Point(p) => {
                    if let Some(index) = check_fn(p) {
                        result.push(Index::Point(index));
                    } else {
                        all_hit = false;
                    }
                }
                Index::Range(s, e) => {
                    for i in s..=e {
                        if let Some(index) = check_fn(i) {
                            result.push(Index::Point(index));
                        } else {
                            all_hit = false;
                        }
                    }
                }
            }
        }

        (result, all_hit)
    }

    /// Read file from cache
    pub(crate) fn read(&self, file_ino: INum, index: Vec<Index>) -> Vec<IoMemBlock> {
        let guard = pin();
        let Some(file_cache) = self.inner.get(&file_ino, &guard) else {
            debug!(
                "cache for {:?} is empty, don't need to invalidate",
                file_ino,
            );
            return vec![];
        };

        let bucket_size = self.bucket_size_in_block;
        let block_size = self.block_size;

        let read_fn = |global_index: usize| -> IoMemBlock {
            let hash_index = global_index.overflow_div(bucket_size);
            let bucket_opt = file_cache.get(&hash_index, &guard);
<<<<<<< HEAD
=======
            // if let Some(bucket) = bucket_opt {
            // if let Some(block) = bucket
            // .write()
            // .get(global_index.overflow_rem(bucket_size))
            // .unwrap_or_else(|| {
            // panic!(
            // "error when getting range of {} in the cache bucket",
            // global_index.overflow_rem(bucket_size)
            // )
            // })
            // {
            // IoMemBlock::new(Some(block.clone()), 0, block_size)
            // } else {
            // IoMemBlock::new(None, 0, 0)
            // }
            // } else {
            // IoMemBlock::new(None, 0, 0)
            // }
>>>>>>> 75a208ad

            bucket_opt.map_or_else(
                || IoMemBlock::new(None, 0, 0),
                |bucket| {
                    bucket
                        .write()
                        .get(global_index.overflow_rem(bucket_size))
                        .unwrap_or_else(|| {
                            panic!(
                                "error when getting range of {} in the cache bucket",
                                global_index.overflow_rem(bucket_size)
                            )
                        })
                        .as_ref()
                        .map_or_else(
                            || IoMemBlock::new(None, 0, 0),
                            |block| IoMemBlock::new(Some(block.clone()), 0, block_size),
                        )
                },
            )
        };

        let mut result = Vec::new();

        for i in index {
            match i {
                Index::Point(p) => {
                    result.push(read_fn(p));
                }
                Index::Range(s, e) => {
                    for i in s..=e {
                        result.push(read_fn(i));
                    }
                }
            }
        }

        result
    }

    /// Update the Cache.
    ///
    /// 1. `offset` be `MemoryBlock` aligned.
    /// 2. `len` should be multiple times of `MemoryBlock` Size unless it
    ///    contains the file's last `MemoryBlock`.
    pub(crate) async fn write_or_update(
        &self,
        file_ino: INum,
        offset: usize,
        len: usize,
        buf: &[u8],
        overwrite: bool,
    ) {
        let exist = self.write_or_update_helper(file_ino, offset, len, buf, overwrite);
        if !exist {
            if let Some(ref kv_engine) = self.kv_engine {
                if let Some(ref id) = self.node_id {
                    if let Err(e) = add_node_to_file_list(kv_engine, id, file_ino).await {
                        panic!("Cannot add node {id} to file {file_ino:?} node list, error: {e}");
                    }
                }
            }
        }
    }

    /// Update the Cache Helper
    ///
    /// 1. `offset` be `MemoryBlock` aligned.
    /// 2. `len` should be multiple times of `MemoryBlock` Size unless it
    ///    contains the file's last `MemoryBlock`.
    #[allow(clippy::too_many_lines)]
    fn write_or_update_helper(
        &self,
        file_ino: INum,
        offset: usize,
        len: usize,
        buf: &[u8],
        overwrite: bool,
    ) -> bool {
        let guard = pin();
        let (exist, file_cache) = if let Some(cache) = self.inner.get(&file_ino, &guard) {
            (true, cache)
        } else {
            debug!("cache for {:?} is empty, create one", file_ino);
            // Here maybe a racing case where two thread are updating the cache
            self.inner.insert(file_ino, HashMap::new());
            let file_cache = self.inner.get(&file_ino, &guard).unwrap_or_else(|| {
                panic!(
                    "Just insert a file cache ({file_ino:?}) into global cache mapping, but cannot get it."
                )
            });

            (false, file_cache)
        };

        if len == 0 {
            return exist;
        }

        let bucket_size = self.bucket_size_in_block.overflow_mul(self.block_size);
        let bucket_start_offset = offset
            .overflow_rem(bucket_size)
            .overflow_div(self.block_size);
        // This end_offset is included
        let bucket_end_offset = offset
            .overflow_add(len)
            .overflow_sub(1)
            .overflow_rem(bucket_size)
            .overflow_div(self.block_size);
        let start_key = offset.overflow_div(bucket_size);
        // This index is included
        let end_key = offset
            .overflow_add(len)
            .overflow_sub(1)
            .overflow_div(bucket_size);

        let mut have_read: usize = 0;
        let mut grow_memory: usize = 0;
        let mut is_first_block: bool = true;
        let mut copy_fn = |b: &mut Option<MemBlock>| {
            if b.is_some() && !overwrite {
                return;
            }

            if b.is_none() {
                *b = Some(MemBlock::new(self.block_size));
                grow_memory = grow_memory.overflow_add(1);
            }

            let end = if is_first_block {
                let off = offset.overflow_rem(self.block_size);
                std::cmp::min(
                    have_read.overflow_add(self.block_size).overflow_sub(off),
                    len,
                )
            } else {
                std::cmp::min(have_read.overflow_add(self.block_size), len)
            };

            assert!(b.is_some());
            if let Some(ref block) = *b {
                if is_first_block {
                    is_first_block = false;
                    let off = offset.overflow_rem(self.block_size);
                    block.overwrite_offset(
                        off,
                        (*buf).get(have_read..end).unwrap_or_else(|| {
                            panic!("should not reach here, buf out of range in cache write")
                        }),
                    );
                } else {
                    block.overwrite((*buf).get(have_read..end).unwrap_or_else(|| {
                        panic!("should not reach here, buf out of range in cache write")
                    }));
                }
                have_read = end;
            }
        };

        for i in start_key..=end_key {
            let s = if i == start_key {
                bucket_start_offset
            } else {
                0
            };
            let l = if i == end_key {
                bucket_end_offset.overflow_add(1)
            } else {
                self.bucket_size_in_block
            };

            if let Some(bucket) = file_cache.get(&i, &guard) {
                self.queue
                    .lock()
                    .push(bucket.clone(), 0.overflow_sub(now_monotonic()));
                bucket
                    .write()
                    .get_mut(s..l)
                    .unwrap_or_else(|| {
                        panic!("Just insert MemBlockBucket into file cache, but cannot get it.")
                    })
                    .iter_mut()
                    .for_each(&mut copy_fn);
            } else {
                // Here might be a racing case
                debug!(
                    "memory_block_bucket for file {:?} index {} is empty, create one",
                    file_ino, start_key
                );
                debug!("start offset {}, end offset {}", s, l);
                let bucket = MemBlockBucket::new();
                self.queue
                    .lock()
                    .push(bucket.clone(), 0.overflow_sub(now_monotonic()));
                file_cache.insert(i, bucket);
                file_cache
                    .get(&i, &guard)
                    .unwrap_or_else(|| {
                        panic!("Just insert MemBlockBucket into file cache, but cannot get it.")
                    })
                    .write()
                    .get_mut(s..l)
                    .unwrap_or_else(|| panic!("should not reach here, out of range in cache write"))
                    .iter_mut()
                    .for_each(&mut copy_fn);
            };
        }

        self.size
            .fetch_add(grow_memory.overflow_mul(self.block_size), Ordering::Relaxed);

        let mut dealloc_cnt = 0;
        let mut dealloc_fn = |b: &mut Option<MemBlock>| {
            if b.is_some() {
                dealloc_cnt = dealloc_cnt.overflow_add(1);
                b.take();
            }
        };

        let mut exceed: i64 = self
            .size
            .load(Ordering::Relaxed)
            .cast::<i64>()
            .overflow_sub(self.capacity.cast::<i64>());
        while exceed > 0 {
            match self.queue.lock().pop() {
                Some((bucket, _)) => {
                    let mut bucket_lock = bucket.write();
                    let removed_count = bucket_lock.iter_mut().filter(|b| b.is_some()).count();
                    bucket_lock
                        .iter_mut()
                        .filter(|b| b.is_some())
                        .for_each(&mut dealloc_fn);
                    exceed = exceed
                        .overflow_sub(removed_count.overflow_mul(self.block_size).cast::<i64>());
                }
                None => break,
            };
        }

        if dealloc_cnt > 0 {
            self.size
                .fetch_sub(dealloc_cnt.overflow_mul(self.block_size), Ordering::Relaxed);
        }
        exist
    }

    /// Remove file cache
    pub(crate) async fn remove_file_cache(&self, file_ino: INum) -> bool {
        if let Some(ref kv_engine) = self.kv_engine {
            if let Some(ref id) = self.node_id {
                if let Err(e) = remove_node_from_file_list(kv_engine, id, file_ino).await {
                    panic!("Cannot remove node {id} to file {file_ino:?} node list, error: {e}");
                }
            }
        }
        self.inner.remove(&file_ino)
    }

    /// Round down `value` to `align`, align must be power of 2
    #[inline]
    pub fn round_down(&self, value: usize) -> usize {
        (value.cast::<i64>() & (!(self.get_align().cast::<i64>().overflow_sub(1)))).cast()
    }

    /// Round up `value` to `align`, align must be power of 2
    #[inline]
    pub fn round_up(&self, value: usize) -> usize {
        match value & (self.get_align().overflow_sub(1)) {
            0 => value,
            _ => self.round_down(value).overflow_add(self.get_align()),
        }
    }
}

/// Get current time
#[inline]
fn now_monotonic() -> i64 {
    let mut time = libc::timespec {
        tv_sec: 0,
        tv_nsec: 0,
    };
    let ret = unsafe { libc::clock_gettime(libc::CLOCK_MONOTONIC_COARSE, &mut time) };
    assert!(ret == 0_i32);
    time.tv_sec
        .overflow_mul(1000)
        .overflow_add(time.tv_nsec.overflow_div(1_000_000))
}

/// A memory block collection
struct MemBlockBucket {
    /// The inner is read-write lock protected vector of `MemBlock`
    inner: Arc<RwLock<Vec<Option<MemBlock>>>>,
}

impl Hash for MemBlockBucket {
    fn hash<H: Hasher>(&self, state: &mut H) {
        (*self.inner).data_ptr().hash(state);
    }
}

impl PartialEq<Self> for MemBlockBucket {
    fn eq(&self, other: &Self) -> bool {
        (*self.inner).data_ptr() == (*other.inner).data_ptr()
    }
}

impl Eq for MemBlockBucket {}

impl Clone for MemBlockBucket {
    fn clone(&self) -> Self {
        Self {
            inner: Arc::<
                parking_lot::lock_api::RwLock<parking_lot::RawRwLock, Vec<Option<MemBlock>>>,
            >::clone(&self.inner),
        }
    }
}

/// A vector holding `MEMORY_BUCKET_VEC_SIZE` `MemBlock`, wrapped in an Arc.
/// Arc is used to shared this vector with priority queue.
impl MemBlockBucket {
    #[allow(dead_code)]
    /// Init with None values
    pub(crate) fn new() -> Self {
        Self {
            inner: Arc::new(RwLock::new(
                std::iter::repeat_with(|| None)
                    .take(MEMORY_BUCKET_VEC_SIZE)
                    .collect(),
            )),
        }
    }

    /// Insert one `MemBlock` into the `index` position of the bucket
    #[allow(dead_code)]
    pub(crate) fn insert(&mut self, index: usize, mem: MemBlock) {
        if let Some(memblock) = self.inner.write().get_mut(index) {
            *memblock = Some(mem);
        } else {
            panic!("index={index} is out of bound of MemBlockBucket");
        }
    }
}

impl Deref for MemBlockBucket {
    type Target = RwLock<Vec<Option<MemBlock>>>;

    fn deref(&self) -> &Self::Target {
        &self.inner
    }
}

/// A wrapper for `IoMemBlock`, which is used for I/O operations
pub struct IoMemBlock {
    /// The inner `MemBlock` that contains data
    inner: Option<MemBlock>,
    /// The offset for this `MemBlock`
    offset: usize,
    /// The end offset for this `MemBlock`
    end: usize,
}

impl Debug for IoMemBlock {
    fn fmt(&self, f: &mut Formatter<'_>) -> std::fmt::Result {
        f.debug_struct("IoMemBlock")
            .field("offset", &self.offset)
            .field("end", &self.end)
            .finish()
    }
}

impl IoMemBlock {
    /// The constructor of `IoMemBlock`
    const fn new(inner: Option<MemBlock>, offset: usize, end: usize) -> Self {
        Self { inner, offset, end }
    }

    /// Turn `IoMemBlock` into slice
    #[allow(dead_code)]
    pub(crate) unsafe fn as_slice(&self) -> &[u8] {
        assert!(
            self.inner.is_some(),
            "IoMemBlock inner is None, cannot as_slice"
        );

        if let Some(ref block) = self.inner {
            let ptr = block.as_ptr_from_offset(self.offset);
            std::slice::from_raw_parts(ptr, self.end.overflow_sub(self.offset))
        } else {
            panic!("the inner Option<MemBlock> should not be none");
        }
    }
}

impl CouldBeAsIoVecList for IoMemBlock {}

impl AsIoVec for IoMemBlock {
    fn as_io_vec(&self) -> IoVec<&[u8]> {
        assert!(self.can_convert(), "Please check before convert to IoVec");
        IoVec::from_slice(unsafe { self.as_slice() })
    }

    fn can_convert(&self) -> bool {
        self.inner.is_some()
    }

    fn len(&self) -> usize {
        self.end.overflow_sub(self.offset)
    }

    fn is_empty(&self) -> bool {
        self.len() == 0
    }
}

impl Clone for IoMemBlock {
    fn clone(&self) -> Self {
        Self {
            inner: self.inner.clone(),
            offset: self.offset,
            end: self.end,
        }
    }
}

/// `Memblock` that holds a block of memory
struct MemBlock {
    /// A rwlock wrapper of the inner memory block
    inner: Arc<RwLock<AlignedBytes>>,
}

impl MemBlock {
    /// constructor for the `MemBlock` with capacity setting
    #[allow(dead_code)]
    pub(crate) fn new(capacity: usize) -> Self {
        Self {
            inner: Arc::new(RwLock::new(AlignedBytes::new_zeroed(capacity, PAGE_SIZE))),
        }
    }

    /// constructor for the `MemBlock` from a u8 slice
    #[allow(dead_code)]
    pub(crate) fn new_from_slice(slice: &[u8]) -> Self {
        Self {
            inner: Arc::new(RwLock::new(AlignedBytes::new_from_slice(slice, PAGE_SIZE))),
        }
    }

    #[allow(dead_code)]
    /// Overwrite the content in the `MemBlock`
    pub(crate) fn overwrite(&self, slice: &[u8]) {
        (*(*(self.inner).write()))
            .get_mut(..slice.len())
            .unwrap_or_else(|| {
                panic!(
                    "overflow when overrwite Memblock, slice length {} is too long",
                    slice.len()
                )
            })
            .copy_from_slice(slice);
    }

    #[allow(dead_code)]
    /// Overwrite the content in the `Memblock` starting from offset
    pub(crate) fn overwrite_offset(&self, offset: usize, slice: &[u8]) {
        (*(*(self.inner).write()))
            .get_mut(offset..slice.len().overflow_add(offset))
            .unwrap_or_else(|| {
                panic!(
                    "overflow when overrwite Memblock, slice length {} from offset  {} is too long",
                    slice.len(),
                    offset,
                )
            })
            .copy_from_slice(slice);
    }

    /// Get the pointer point to the inner memory starting from offset
    pub(crate) fn as_ptr_from_offset(&self, offset: usize) -> *mut u8 {
        (**self.write())
            .get_mut(offset..)
            .unwrap_or_else(|| {
                panic!("overflow when get pointer for Memblock from offset {offset}")
            })
            .as_mut_ptr()
    }
}

impl Deref for MemBlock {
    type Target = RwLock<AlignedBytes>;

    fn deref(&self) -> &Self::Target {
        &self.inner
    }
}

impl Clone for MemBlock {
    fn clone(&self) -> Self {
        Self {
            inner: Arc::<RwLock<AlignedBytes>>::clone(&self.inner),
        }
    }
}

#[cfg(test)]
mod test {
    use aligned_utils::bytes::AlignedBytes;

    use super::{
        GlobalCache, MEMORY_BLOCK_SIZE_IN_BYTE, MEMORY_BUCKET_SIZE_IN_BYTE, MEMORY_BUCKET_VEC_SIZE,
    };
    use crate::async_fuse::fuse::fuse_reply::AsIoVec;

    #[test]
    fn test_get_empty_cache() {
        let global = GlobalCache::new();
        let cache = global.get_file_cache(0, 0, 1024);
        assert!(cache.is_empty());
    }

    #[tokio::test(flavor = "multi_thread")]
    async fn test_insert_one_byte_cache() {
        let global = GlobalCache::new();
        let file_ino = 6789;
        let content = AlignedBytes::new_from_slice(&[b'a'], 1);
        global.write_or_update(file_ino, 0, 1, &content, true).await;

        let cache = global.get_file_cache(file_ino, 0, 1);
        assert_eq!(cache.len(), 1);
        assert!(cache
            .get(0)
            .unwrap_or_else(|| panic!("index error"))
            .can_convert());
        assert_eq!(
            unsafe {
                cache
                    .get(0)
                    .unwrap_or_else(|| panic!("index error"))
                    .as_slice()
                    .first()
                    .unwrap_or_else(|| panic!("index error"))
            },
            &b'a'
        );
    }

    #[tokio::test(flavor = "multi_thread")]
    async fn test_get_partial_result() {
        let global = GlobalCache::new();
        let file_ino = 1;
        let content = AlignedBytes::new_from_slice(&[b'a'], 1);
        global
            .write_or_update(file_ino, MEMORY_BLOCK_SIZE_IN_BYTE, 1, &content, true)
            .await;

        let cache = global.get_file_cache(file_ino, 0, MEMORY_BLOCK_SIZE_IN_BYTE + 1);
        assert_eq!(cache.len(), 2);
        assert!(!cache
            .get(0)
            .unwrap_or_else(|| panic!("index error"))
            .can_convert());
        assert!(cache
            .get(1)
            .unwrap_or_else(|| panic!("index error"))
            .can_convert());
        assert_eq!(
            unsafe {
                cache
                    .get(1)
                    .unwrap_or_else(|| panic!("index error"))
                    .as_slice()
                    .first()
                    .unwrap_or_else(|| panic!("index error"))
            },
            &b'a'
        );
    }

    #[tokio::test(flavor = "multi_thread")]
    async fn test_panic_write_unaligned_data() {
        let global = GlobalCache::new();
        let file_ino = 1;
        let content = AlignedBytes::new_from_slice(&[b'a'], 1);
        global.write_or_update(file_ino, 1, 1, &content, true).await;

        let cache = global.get_file_cache(file_ino, 0, 2);
        assert_eq!(cache.len(), 1);
        assert!(cache
            .get(0)
            .unwrap_or_else(|| panic!("index error"))
            .can_convert());
        assert_eq!(
            unsafe {
                cache
                    .get(0)
                    .unwrap_or_else(|| panic!("index error"))
                    .as_slice()
                    .get(..2)
                    .unwrap_or_else(|| panic!("index error"))
            },
            [b'\0', b'a']
        );
    }

    #[tokio::test(flavor = "multi_thread")]
    async fn test_eviction() {
        let global = GlobalCache::new_with_capacity(MEMORY_BLOCK_SIZE_IN_BYTE);
        let file_ino = 1;
        let block_one = AlignedBytes::new_from_slice(&[b'a'], 1);
        global
            .write_or_update(file_ino, 0, 1, &block_one, true)
            .await;

        let block_two = AlignedBytes::new_from_slice(&[b'b'], 1);
        global
            .write_or_update(file_ino, MEMORY_BUCKET_SIZE_IN_BYTE, 1, &block_two, true)
            .await;

        // First cache should be evicted
        let cache = global.get_file_cache(file_ino, 0, MEMORY_BUCKET_SIZE_IN_BYTE + 1);
        assert_eq!(cache.len(), 17);
        for item in cache.iter().take(MEMORY_BUCKET_VEC_SIZE) {
            assert!(!item.can_convert());
        }
        assert!(cache
            .get(MEMORY_BUCKET_VEC_SIZE)
            .unwrap_or_else(|| panic!("index error"))
            .can_convert());
        assert_eq!(
            unsafe {
                cache
                    .get(MEMORY_BUCKET_VEC_SIZE)
                    .unwrap_or_else(|| panic!("index error"))
                    .as_slice()
                    .first()
                    .unwrap_or_else(|| panic!("index error"))
            },
            &b'b'
        );
        assert_eq!(global.get_size(), MEMORY_BLOCK_SIZE_IN_BYTE);
    }
}<|MERGE_RESOLUTION|>--- conflicted
+++ resolved
@@ -318,8 +318,6 @@
         let check_fn = |global_index: usize| -> Option<usize> {
             let hash_index = global_index.overflow_div(bucket_size);
             let bucket_opt = file_cache.get(&hash_index, &guard);
-<<<<<<< HEAD
-=======
             // if let Some(bucket) = bucket_opt {
             // if bucket
             // .write()
@@ -339,7 +337,6 @@
             // } else {
             // None
             // }
->>>>>>> 75a208ad
 
             bucket_opt.and_then(|bucket| {
                 bucket
@@ -401,8 +398,6 @@
         let read_fn = |global_index: usize| -> IoMemBlock {
             let hash_index = global_index.overflow_div(bucket_size);
             let bucket_opt = file_cache.get(&hash_index, &guard);
-<<<<<<< HEAD
-=======
             // if let Some(bucket) = bucket_opt {
             // if let Some(block) = bucket
             // .write()
@@ -421,7 +416,6 @@
             // } else {
             // IoMemBlock::new(None, 0, 0)
             // }
->>>>>>> 75a208ad
 
             bucket_opt.map_or_else(
                 || IoMemBlock::new(None, 0, 0),
