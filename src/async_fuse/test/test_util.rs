--- conflicted
+++ resolved
@@ -10,17 +10,12 @@
 use crate::async_fuse::memfs::kv_engine::{KVEngine, KVEngineType};
 use crate::async_fuse::memfs::s3_wrapper::DoNothingImpl;
 use crate::common::etcd_delegate::EtcdDelegate;
-<<<<<<< HEAD
-use crate::common::logger::init_logger;
-
-=======
 use crate::common::logger::{init_logger, NodeType};
 
 // pub const TEST_BUCKET_NAME: &str = "fuse-test-bucket";
 // pub const TEST_ENDPOINT: &str = "http://127.0.0.1:9000";
 // pub const TEST_ACCESS_KEY: &str = "test";
 // pub const TEST_SECRET_KEY: &str = "test1234";
->>>>>>> 75a208ad
 pub const TEST_VOLUME_INFO: &str = "fuse-test-bucket;http://127.0.0.1:9000;test;test1234";
 pub const TEST_NODE_IP: &str = "127.0.0.1";
 pub const TEST_NODE_ID: &str = "test_node";
@@ -32,11 +27,7 @@
 
 #[allow(clippy::let_underscore_must_use)]
 pub async fn setup(mount_dir: &Path, is_s3: bool) -> anyhow::Result<tokio::task::JoinHandle<()>> {
-<<<<<<< HEAD
-    init_logger();
-=======
     init_logger(NodeType::Node);
->>>>>>> 75a208ad
     debug!("setup started with mount_dir: {:?}", mount_dir);
     if mount_dir.exists() {
         debug!("mount_dir {:?} exists ,try umount", mount_dir);
