use std::collections::HashSet;
use std::path::Path;
use std::{fs, iter};

use anyhow::Context;
use clippy_utilities::OverflowArithmetic;
use nix::dir::Dir;
use nix::fcntl::{self, OFlag};
use nix::sys::stat::Mode;
use nix::unistd::{self, Whence};
use tracing::info;

use super::test_util;

pub const BENCH_MOUNT_DIR: &str = "/tmp/datenlord_bench_dir";
pub const S3_BENCH_MOUNT_DIR: &str = "./s3_fuse_bench";
pub const DEFAULT_MOUNT_DIR: &str = "/tmp/datenlord_test_dir";
pub const S3_DEFAULT_MOUNT_DIR: &str = "/tmp/datenlord_test_dir";
pub const FILE_CONTENT: &str = "0123456789ABCDEF";

#[cfg(test)]
fn test_create_file(mount_dir: &str) -> anyhow::Result<()> {
    use smol::fs::unix::MetadataExt;
    info!("test create file");

    let mount_dir = Path::new(&mount_dir);
    let file_path = Path::new(mount_dir).join("test_create_file_user.txt");
    let file_mode = Mode::from_bits_truncate(0o644);
    let file_fd = fcntl::open(&file_path, OFlag::O_CREAT, file_mode)?;
    unistd::close(file_fd)?;
    info!("try get file metadata");
    let file_metadata = fs::metadata(&file_path)?;
    assert_eq!(file_metadata.mode() & 0o777, 0o644);
    // check the file owner
    let file_owner = file_metadata.uid();
    let create_user_id = unistd::getuid();
    assert_eq!(file_owner, create_user_id.as_raw());
    // check the file group
    let file_group = file_metadata.gid();
    let create_group_id = unistd::getgid();
    assert_eq!(file_group, create_group_id.as_raw());
    // check nlink == 1
    assert_eq!(file_metadata.nlink(), 1);
    fs::remove_file(&file_path)?; // immediate deletion
    Ok(())
}

#[cfg(test)]
#[tracing::instrument(err, ret)]
fn test_name_too_long(mount_dir: &str) -> anyhow::Result<()> {
    use nix::fcntl::open;
    info!("test_name_too_long");

    let mount_dir = Path::new(&mount_dir);
    let file_name = "a".repeat(256);
    // try to create file, dir, symlink with name too long
    // expect to fail with ENAMETOOLONG
    let file_path = Path::new(mount_dir).join(file_name);
    let file_mode = Mode::from_bits_truncate(0o644);

    info!("try to create a file with name too long");
    let result = open(&file_path, OFlag::O_CREAT, file_mode);
    match result {
        Ok(_) => panic!("File creation should have failed with ENAMETOOLONG"),
        Err(nix::Error::ENAMETOOLONG) => {} // expected this error
        Err(e) => return Err(e.into()),
    }

    info!("try to create a dir with name too long");
    let result = std::fs::create_dir_all(&file_path);
    match result {
        Ok(_) => panic!("Directory creation should have failed with ENAMETOOLONG"),
        Err(ref e) if e.raw_os_error() == Some(libc::ENAMETOOLONG) => {} // expected this error
        Err(e) => return Err(e.into()),
    }

    info!("try to create a symlink with name too long");
    let result = std::os::unix::fs::symlink(mount_dir, &file_path);
    match result {
        Ok(_) => panic!("Symlink creation should have failed with ENAMETOOLONG"),
        Err(ref e) if e.raw_os_error() == Some(libc::ENAMETOOLONG) => {} // expected this error
        Err(e) => return Err(e.into()),
    }

    Ok(())
}

#[cfg(test)]
#[tracing::instrument(err, ret)]
fn test_file_manipulation_rust_way(mount_dir: &str) -> anyhow::Result<()> {
    info!("file manipulation Rust style");

    let mount_dir = Path::new(&mount_dir);
    let file_path = Path::new(mount_dir).join("tmp.txt");
    fs::write(&file_path, FILE_CONTENT)?;
    let bytes = fs::read(&file_path)?;
    let content = String::from_utf8(bytes)?;
    fs::remove_file(&file_path)?; // immediate deletion

    assert_eq!(content, FILE_CONTENT);
    assert!(
        !file_path.exists(),
        "the file {file_path:?} should have been removed",
    );
    Ok(())
}

#[cfg(test)]
#[tracing::instrument(err, ret)]
fn test_file_manipulation_nix_way(mount_dir: &str) -> anyhow::Result<()> {
    info!("file manipulation C style");

    let mount_dir = Path::new(&mount_dir);
    let file_path = Path::new(mount_dir).join("tmp.test");
    let oflags = OFlag::O_CREAT | OFlag::O_EXCL | OFlag::O_RDWR;
    let fd = fcntl::open(&file_path, oflags, Mode::empty())?;

    let write_size = unistd::write(fd, FILE_CONTENT.as_bytes())?;
    assert_eq!(
        write_size,
        FILE_CONTENT.len(),
        "the file write size {} is not the same as the expected size {}",
        write_size,
        FILE_CONTENT.len(),
    );

    unistd::lseek(fd, 0, Whence::SeekSet)?;
    let mut buffer: Vec<u8> = iter::repeat(0_u8).take(FILE_CONTENT.len()).collect();
    let read_size = unistd::read(fd, &mut buffer)?;
    assert_eq!(
        read_size,
        FILE_CONTENT.len(),
        "the file read size {} is not the same as the expected size {}",
        read_size,
        FILE_CONTENT.len(),
    );
    let content = String::from_utf8(buffer)?;
    assert_eq!(
        content, FILE_CONTENT,
        "the file read result is not the same as the expected content",
    );
    unistd::close(fd)?;

    unistd::unlink(&file_path)?; // immediate deletion
    assert!(
        !file_path.exists(),
        "the file {file_path:?} should have been removed",
    );
    Ok(())
}

#[cfg(test)]
#[tracing::instrument(err, ret)]
fn test_dir_manipulation_nix_way(mount_dir: &str) -> anyhow::Result<()> {
    info!("directory manipulation C style");

    let mount_dir = Path::new(&mount_dir);
    let dir_path = Path::new(mount_dir).join("test_dir");
    let dir_mode = Mode::from_bits_truncate(0o755);
    if dir_path.exists() {
        fs::remove_dir_all(&dir_path)?;
    }
    unistd::mkdir(&dir_path, dir_mode)?;

    let repeat_times = 100_i32;
    let mut sub_dirs = HashSet::new();
    for i in 0_i32..repeat_times {
        let sub_dir_name = format!("test_sub_dir_{i}");
        let sub_dir_path = dir_path.join(&sub_dir_name);
        unistd::mkdir(&sub_dir_path, dir_mode)?;
        sub_dirs.insert(sub_dir_name);
    }

    let oflags = OFlag::O_RDONLY;
    let mut dir_fd = Dir::open(&dir_path, oflags, Mode::empty())?;
    let count = dir_fd
        .iter()
        .filter_map(nix::Result::ok)
        .filter_map(|e| {
            let bytes = e.file_name().to_bytes();
            if bytes.starts_with(&[b'.']) {
                // skip hidden entries, '.' and '..'
                None
            } else {
                let byte_vec = Vec::from(bytes);
                let str_name = String::from_utf8(byte_vec).ok()?;
                assert!(
                    sub_dirs.contains(&str_name),
                    "the sub directory name {str_name} should be in the hashmap {sub_dirs:?}",
                );
                Some(str_name)
            }
        })
        .count();
    assert_eq!(
        count,
        sub_dirs.len(),
        "the number of directory items {} is not as the expected number {}",
        count,
        sub_dirs.len()
    );

    // Clean up
    fs::remove_dir_all(&dir_path)?;
    Ok(())
}

#[cfg(test)]
#[tracing::instrument(err, ret)]
fn test_deferred_deletion(mount_dir: &str) -> anyhow::Result<()> {
    info!("file deletion deferred");

    let mount_dir = Path::new(&mount_dir);
    let file_path = Path::new(mount_dir).join("test_file.txt");
    let oflags = OFlag::O_CREAT | OFlag::O_EXCL | OFlag::O_RDWR;
    let file_mode = Mode::from_bits_truncate(0o644);
    let fd = fcntl::open(&file_path, oflags, file_mode)?;
    unistd::unlink(&file_path)?; // deferred deletion

    let repeat_times = 3;
    for _ in 0..repeat_times {
        let write_size = unistd::write(fd, FILE_CONTENT.as_bytes())?;
        assert_eq!(
            write_size,
            FILE_CONTENT.len(),
            "the file write size {} is not the same as the expected size {}",
            write_size,
            FILE_CONTENT.len(),
        );
    }
    unistd::fsync(fd)?;

    let mut buffer: Vec<u8> = iter::repeat(0_u8)
        .take(FILE_CONTENT.len().overflow_mul(repeat_times))
        .collect();
    unistd::lseek(fd, 0, Whence::SeekSet)?;
    let read_size = unistd::read(fd, &mut buffer)?;
    let content = String::from_utf8(buffer)?;
    unistd::close(fd)?;

    assert_eq!(
        read_size,
        FILE_CONTENT.len().overflow_mul(repeat_times),
        "the file read size {} is not the same as the expected size {}",
        read_size,
        FILE_CONTENT.len().overflow_mul(repeat_times),
    );
    let str_content: String = FILE_CONTENT.repeat(repeat_times);
    assert_eq!(
        content, str_content,
        "the file read result is not the same as the expected content",
    );

    assert!(
        !file_path.exists(),
        "the file {file_path:?} should have been removed",
    );
    Ok(())
}

#[cfg(test)]
#[tracing::instrument(err, ret)]
fn test_rename_file(mount_dir: &str) -> anyhow::Result<()> {
    info!("rename file");

    let mount_dir = Path::new(&mount_dir);
    let from_dir = Path::new(mount_dir).join("from_dir");
    if from_dir.exists() {
        fs::remove_dir_all(&from_dir)?;
    }
    fs::create_dir_all(&from_dir)?;

    let to_dir = Path::new(&mount_dir).join("to_dir");
    if to_dir.exists() {
        fs::remove_dir_all(&to_dir)?;
    }
    fs::create_dir_all(&to_dir)?;

    let old_file = from_dir.join("old.txt");
    fs::write(&old_file, FILE_CONTENT)?;

    let new_file = to_dir.join("new.txt");

    fs::rename(&old_file, &new_file)?;

    let bytes = fs::read(&new_file)?;
    let content = String::from_utf8(bytes)?;
    assert_eq!(
        content, FILE_CONTENT,
        "the file read result is not the same as the expected content",
    );

    assert!(
        !old_file.exists(),
        "the old file {old_file:?} should have been removed",
    );
    assert!(new_file.exists(), "the new file {new_file:?} should exist",);

    // Clean up
    fs::remove_dir_all(&from_dir)?;
    fs::remove_dir_all(&to_dir)?;
    Ok(())
}

#[cfg(test)]
#[tracing::instrument(err, ret)]
fn test_rename_file_replace(mount_dir: &str) -> anyhow::Result<()> {
    info!("rename file no replace");
    let oflags = OFlag::O_CREAT | OFlag::O_EXCL | OFlag::O_RDWR;
    let file_mode = Mode::from_bits_truncate(0o644);

    let mount_dir = Path::new(&mount_dir);
    let old_file = Path::new(mount_dir).join("old.txt");
    let old_fd = fcntl::open(&old_file, oflags, file_mode)?;
    let old_file_write_size = unistd::write(old_fd, FILE_CONTENT.as_bytes())?;
    assert_eq!(
        old_file_write_size,
        FILE_CONTENT.len(),
        "the file write size {} is not the same as the expected size {}",
        old_file_write_size,
        FILE_CONTENT.len(),
    );

    let new_file = Path::new(&mount_dir).join("new.txt");
    let new_fd = fcntl::open(&new_file, oflags, file_mode)?;
    let new_file_write_size = unistd::write(new_fd, FILE_CONTENT.as_bytes())?;
    assert_eq!(
        new_file_write_size,
        FILE_CONTENT.len(),
        "the file write size {} is not the same as the expected size {}",
        new_file_write_size,
        FILE_CONTENT.len(),
    );

    fs::rename(&old_file, &new_file).context("rename replace should not fail")?;

    let mut buffer: Vec<u8> = iter::repeat(0_u8).take(FILE_CONTENT.len()).collect();
    unistd::lseek(old_fd, 0, Whence::SeekSet)?;
    let old_file_read_size = unistd::read(old_fd, &mut buffer)?;
    let content = String::from_utf8(buffer)?;
    unistd::close(old_fd)?;
    assert_eq!(
        old_file_read_size,
        FILE_CONTENT.len(),
        "the file read size {} is not the same as the expected size {}",
        old_file_read_size,
        FILE_CONTENT.len(),
    );
    assert_eq!(
        content, FILE_CONTENT,
        "the file read result is not the same as the expected content",
    );

    let mut buffer: Vec<u8> = iter::repeat(0_u8).take(FILE_CONTENT.len()).collect();
    unistd::lseek(new_fd, 0, Whence::SeekSet)?;
    let new_file_read_size = unistd::read(new_fd, &mut buffer)?;
    let content = String::from_utf8(buffer)?;
    unistd::close(new_fd)?;
    assert_eq!(
        new_file_read_size,
        FILE_CONTENT.len(),
        "the file read size {} is not the same as the expected size {}",
        new_file_read_size,
        FILE_CONTENT.len(),
    );
    assert_eq!(
        content, FILE_CONTENT,
        "the file read result is not the same as the expected content",
    );

    assert!(
        !old_file.exists(),
        "the old file {new_file:?} should not exist",
    );
    assert!(new_file.exists(), "the new file {new_file:?} should exist",);

    // Clean up
    fs::remove_file(&new_file)?;
    Ok(())
}

#[cfg(test)]
#[tracing::instrument(err, ret)]
fn test_rename_dir(mount_dir: &str) -> anyhow::Result<()> {
    info!("rename directory");

    let mount_dir = Path::new(&mount_dir);
    let from_dir = Path::new(mount_dir).join("from_dir");
    if from_dir.exists() {
        fs::remove_dir_all(&from_dir)?;
    }
    fs::create_dir_all(&from_dir)?;

    let to_dir = Path::new(&mount_dir).join("to_dir");
    if to_dir.exists() {
        fs::remove_dir_all(&to_dir)?;
    }
    fs::create_dir_all(&to_dir)?;

    let old_sub_dir = from_dir.join("old_sub");
    fs::create_dir_all(&old_sub_dir)?;
    let new_sub_dir = to_dir.join("new_sub");
    fs::rename(&old_sub_dir, &new_sub_dir)?;

    assert!(
        !old_sub_dir.exists(),
        "the old directory {old_sub_dir:?} should have been removed"
    );
    assert!(
        new_sub_dir.exists(),
        "the new directory {new_sub_dir:?} should exist",
    );

    // Clean up
    fs::remove_dir_all(&from_dir)?;
    fs::remove_dir_all(&to_dir)?;
    Ok(())
}

#[cfg(test)]
#[tracing::instrument(err, ret)]
fn test_symlink_dir(mount_dir: &str) -> anyhow::Result<()> {
    info!("create and read symlink to directory");

    let current_dir = std::env::current_dir()?;
    let mount_dir = Path::new(&mount_dir);
    std::env::set_current_dir(Path::new(mount_dir))?;

    let src_dir = Path::new("src_dir");
    if src_dir.exists() {
        fs::remove_dir_all(src_dir)?;
    }
    fs::create_dir_all(src_dir).context(format!("failed to create directory={src_dir:?}"))?;

    let src_file_name = "src.txt";
    let src_path = Path::new(&src_dir).join(src_file_name);

    let dst_dir = Path::new("dst_dir");
    unistd::symlinkat(src_dir, None, dst_dir).context("create symlink failed")?;
<<<<<<< HEAD
    let target_path = std::fs::read_link(dst_dir).context("read symlink failed ")?;
    assert_eq!(src_dir, target_path, "symlink target path not match");

=======
    // std::os::unix::fs::symlink(&src_path, &dst_path).context("create symlink
    // failed")?;
    let target_path = std::fs::read_link(dst_dir).context("read symlink failed ")?;
    assert_eq!(src_dir, target_path, "symlink target path not match");

    // let dst_path = Path::new(&dst_dir).join(src_file_name);
>>>>>>> 75a208ad
    let dst_path = Path::new("./dst_dir").join(src_file_name);
    fs::write(&dst_path, FILE_CONTENT).context(format!("failed to write to file={dst_path:?}"))?;
    let content = fs::read_to_string(src_path).context("read symlink target file failed")?;
    assert_eq!(
        content, FILE_CONTENT,
        "symlink target file content not match"
    );

    let md = std::fs::symlink_metadata(dst_dir).context("read symlink metadata failed")?;
    assert!(
        md.file_type().is_symlink(),
        "file type should be symlink other than {:?}",
        md.file_type(),
    );

    let entries = fs::read_dir(dst_dir)
        .context("ready symlink target directory failed")?
        .filter_map(|e| {
            if let Ok(entry) = e {
                Some(entry.file_name())
            } else {
                None
            }
        })
        .collect::<Vec<_>>();
    assert_eq!(entries.len(), 1, "the directory entry number not match");
    assert_eq!(
        std::ffi::OsStr::new(src_file_name),
        entries
            .get(0)
            .unwrap_or_else(|| panic!("failed to get the first entry")),
        "directory entry name not match",
    );

    info!("about to remove src_dir");
    fs::remove_dir_all(src_dir)?; // immediate deletion
    info!("about to remove dst_dir");
    fs::remove_dir_all(dst_dir)?; // immediate deletion
    assert!(!src_dir.exists());
    assert!(!dst_dir.exists());
    std::env::set_current_dir(current_dir)?;
    Ok(())
}

#[cfg(test)]
#[tracing::instrument(err, ret)]
fn test_symlink_file(mount_dir: &str) -> anyhow::Result<()> {
    info!("create and read symlink to file");

    let mount_dir = Path::new(&mount_dir);
    let current_dir = std::env::current_dir()?;
    std::env::set_current_dir(Path::new(mount_dir))?;

    let src_path = Path::new("src.txt");
    fs::write(src_path, FILE_CONTENT)?;

    let dst_path = Path::new("dst.txt");
    unistd::symlinkat(src_path, None, dst_path).context("create symlink failed")?;
<<<<<<< HEAD
=======
    // std::os::unix::fs::symlink(&src_path, &dst_path).context("create symlink
    // failed")?;
>>>>>>> 75a208ad
    let target_path = std::fs::read_link(dst_path).context("read symlink failed ")?;
    assert_eq!(src_path, target_path, "symlink target path not match");

    let content = fs::read_to_string(dst_path).context("read symlink target file failed")?;
    assert_eq!(
        content, FILE_CONTENT,
        "symlink target file content not match"
    );

    let md = std::fs::symlink_metadata(dst_path).context("read symlink metadata failed")?;
    assert!(
        md.file_type().is_symlink(),
        "file type should be symlink other than {:?}",
        md.file_type(),
    );
    fs::remove_file(src_path)?; // immediate deletion
    fs::remove_file(dst_path)?; // immediate deletion
    assert!(!src_path.exists());
    assert!(!dst_path.exists());
    std::env::set_current_dir(current_dir)?;
    Ok(())
}

fn cleanup_dir(directory: &Path) -> anyhow::Result<()> {
    let umount_res = nix::mount::umount2(directory, nix::mount::MntFlags::MNT_FORCE);
    if umount_res.is_err() {
        info!("cleanup_dir() failed to un-mount {:?}", directory);
    }
    fs::remove_dir_all(directory)
        .context(format!("cleanup_dir() failed to remove {directory:?}"))?;
    Ok(())
}

/// Test bind mount a FUSE directory to a tmpfs directory
/// this test case need root privilege
#[cfg(target_os = "linux")]
#[cfg(test)]
#[tracing::instrument(err, ret)]
fn test_bind_mount(fuse_mount_dir: &str) -> anyhow::Result<()> {
    use nix::mount::MsFlags;

    let fuse_mount_dir = Path::new(&fuse_mount_dir);

    if unistd::geteuid().is_root() {
        info!("test bind mount with root user");
    } else {
        // Skip bind mount test for non-root user
        return Ok(());
    }
    let from_dir = Path::new(fuse_mount_dir).join("bind_from_dir");
    if from_dir.exists() {
        cleanup_dir(&from_dir).context(format!("failed to cleanup {from_dir:?}"))?;
    }
    fs::create_dir_all(&from_dir).context(format!("failed to create {from_dir:?}"))?;

    let target_dir = Path::new("/tmp/bind_target_dir");
    if target_dir.exists() {
        cleanup_dir(target_dir).context(format!("failed to cleanup {target_dir:?}"))?;
    }
    fs::create_dir_all(target_dir).context(format!("failed to create {from_dir:?}"))?;

    nix::mount::mount::<Path, Path, Path, Path>(
        Some(&from_dir),
        target_dir,
        None, // fstype
        MsFlags::MS_BIND | MsFlags::MS_NOSUID | MsFlags::MS_NODEV | MsFlags::MS_NOEXEC,
        None, // mount option data
    )
    .context(format!(
        "failed to bind mount {from_dir:?} to {target_dir:?}",
    ))?;

    let file_path = Path::new(&target_dir).join("tmp.txt");
    fs::write(&file_path, FILE_CONTENT)?;
    let content = fs::read_to_string(&file_path)?;
    fs::remove_file(&file_path)?; // immediate deletion
    assert_eq!(content, FILE_CONTENT, "file content not match");

    nix::mount::umount(target_dir).context(format!("failed to un-mount {target_dir:?}"))?;

    fs::remove_dir_all(&from_dir).context(format!("failed to remove {from_dir:?}"))?;
    fs::remove_dir_all(target_dir).context(format!("failed to remove {target_dir:?}"))?;
    Ok(())
}

#[tokio::test(flavor = "multi_thread")]
async fn test_all() -> anyhow::Result<()> {
    run_test().await
}

async fn run_test() -> anyhow::Result<()> {
    _run_test(DEFAULT_MOUNT_DIR, true).await
}

#[ignore]
#[tokio::test(flavor = "multi_thread")]
async fn run_s3_test() -> anyhow::Result<()> {
    _run_test(S3_DEFAULT_MOUNT_DIR, false).await
}

use uuid::Uuid;

#[allow(clippy::expect_used)]
async fn _run_test(mount_dir_str: &str, is_s3: bool) -> anyhow::Result<()> {
    info!("begin integration test");
<<<<<<< HEAD
=======

    let tests: Vec<fn(&str) -> anyhow::Result<()>> = vec![
        test_create_file,
        test_name_too_long,
        test_symlink_dir,
        test_symlink_file,
        test_file_manipulation_rust_way,
        test_file_manipulation_nix_way,
        test_dir_manipulation_nix_way,
        test_deferred_deletion,
        test_rename_file_replace,
        test_rename_file,
        test_rename_dir,
        #[cfg(target_os = "linux")]
        test_bind_mount,
    ];

>>>>>>> 75a208ad
    let mount_dir = Path::new(mount_dir_str);
    let th = test_util::setup(mount_dir, is_s3).await?;

    let mut tasks = Vec::new();
    for test_fn in tests {
        let test_dir = format!("{}/{}", mount_dir_str, Uuid::new_v4());
        let test_dir_path = Path::new(&test_dir);
        fs::create_dir_all(test_dir_path)?;
        let task = tokio::task::spawn_blocking(move || test_fn(&test_dir));
        tasks.push(task);
    }

    for task in tasks {
        let result = task.await.expect("Task panicked");
        result?;
    }

    test_util::teardown(mount_dir, th).await?;
    Ok(())
}

<<<<<<< HEAD
// TODO: check the logic of this benchmark and make it could be run in CI
=======
>>>>>>> 75a208ad
#[allow(dead_code)]
async fn run_bench() -> anyhow::Result<()> {
    _run_bench(BENCH_MOUNT_DIR, true).await
}

#[ignore]
#[tokio::test(flavor = "multi_thread")]
async fn run_s3_bench() -> anyhow::Result<()> {
    _run_bench(S3_BENCH_MOUNT_DIR, true).await
}

async fn _run_bench(mount_dir_str: &str, is_s3: bool) -> anyhow::Result<()> {
    let mount_dir = Path::new(mount_dir_str);
    let th = test_util::setup(mount_dir, is_s3).await?;

    let fio_handle = std::process::Command::new("fio")
        .arg("./scripts/fio_jobs.ini")
        .env("BENCH_DIR", mount_dir)
        .output()
        .context("fio command failed to start, maybe install fio first")?;
    let fio_res = if fio_handle.status.success() {
        std::fs::write("bench.log", &fio_handle.stdout).context("failed to write bench log")?;
        Ok(())
    } else {
        let stderr = String::from_utf8_lossy(&fio_handle.stderr);
        info!("fio failed to run, the error is: {}", &stderr);
        Err(anyhow::anyhow!(
            "fio failed to run, the error is: {}",
            &stderr,
        ))
    };

    test_util::teardown(mount_dir, th).await?;
    fio_res
}<|MERGE_RESOLUTION|>--- conflicted
+++ resolved
@@ -332,6 +332,7 @@
         FILE_CONTENT.len(),
     );
 
+    // fs::rename(&old_file, &new_file).expect_err("rename no replace should fail");
     fs::rename(&old_file, &new_file).context("rename replace should not fail")?;
 
     let mut buffer: Vec<u8> = iter::repeat(0_u8).take(FILE_CONTENT.len()).collect();
@@ -375,6 +376,7 @@
     assert!(new_file.exists(), "the new file {new_file:?} should exist",);
 
     // Clean up
+    // fs::remove_file(&old_file)?;
     fs::remove_file(&new_file)?;
     Ok(())
 }
@@ -437,18 +439,12 @@
 
     let dst_dir = Path::new("dst_dir");
     unistd::symlinkat(src_dir, None, dst_dir).context("create symlink failed")?;
-<<<<<<< HEAD
-    let target_path = std::fs::read_link(dst_dir).context("read symlink failed ")?;
-    assert_eq!(src_dir, target_path, "symlink target path not match");
-
-=======
     // std::os::unix::fs::symlink(&src_path, &dst_path).context("create symlink
     // failed")?;
     let target_path = std::fs::read_link(dst_dir).context("read symlink failed ")?;
     assert_eq!(src_dir, target_path, "symlink target path not match");
 
     // let dst_path = Path::new(&dst_dir).join(src_file_name);
->>>>>>> 75a208ad
     let dst_path = Path::new("./dst_dir").join(src_file_name);
     fs::write(&dst_path, FILE_CONTENT).context(format!("failed to write to file={dst_path:?}"))?;
     let content = fs::read_to_string(src_path).context("read symlink target file failed")?;
@@ -507,11 +503,8 @@
 
     let dst_path = Path::new("dst.txt");
     unistd::symlinkat(src_path, None, dst_path).context("create symlink failed")?;
-<<<<<<< HEAD
-=======
     // std::os::unix::fs::symlink(&src_path, &dst_path).context("create symlink
     // failed")?;
->>>>>>> 75a208ad
     let target_path = std::fs::read_link(dst_path).context("read symlink failed ")?;
     assert_eq!(src_path, target_path, "symlink target path not match");
 
@@ -520,6 +513,11 @@
         content, FILE_CONTENT,
         "symlink target file content not match"
     );
+
+    // let oflags = OFlag::O_RDWR;
+    // let fd = fcntl::open(&dst_path, oflags, Mode::empty())
+    //     .context("open symlink target file failed ")?;
+    // unistd::close(fd).context("failed to close symlink target file")?;
 
     let md = std::fs::symlink_metadata(dst_path).context("read symlink metadata failed")?;
     assert!(
@@ -592,6 +590,8 @@
 
     nix::mount::umount(target_dir).context(format!("failed to un-mount {target_dir:?}"))?;
 
+    // cleanup_dir(&from_dir)?;
+    // cleanup_dir(target_dir)?
     fs::remove_dir_all(&from_dir).context(format!("failed to remove {from_dir:?}"))?;
     fs::remove_dir_all(target_dir).context(format!("failed to remove {target_dir:?}"))?;
     Ok(())
@@ -617,8 +617,6 @@
 #[allow(clippy::expect_used)]
 async fn _run_test(mount_dir_str: &str, is_s3: bool) -> anyhow::Result<()> {
     info!("begin integration test");
-<<<<<<< HEAD
-=======
 
     let tests: Vec<fn(&str) -> anyhow::Result<()>> = vec![
         test_create_file,
@@ -636,7 +634,6 @@
         test_bind_mount,
     ];
 
->>>>>>> 75a208ad
     let mount_dir = Path::new(mount_dir_str);
     let th = test_util::setup(mount_dir, is_s3).await?;
 
@@ -658,10 +655,6 @@
     Ok(())
 }
 
-<<<<<<< HEAD
-// TODO: check the logic of this benchmark and make it could be run in CI
-=======
->>>>>>> 75a208ad
 #[allow(dead_code)]
 async fn run_bench() -> anyhow::Result<()> {
     _run_bench(BENCH_MOUNT_DIR, true).await
