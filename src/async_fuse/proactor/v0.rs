--- conflicted
+++ resolved
@@ -151,19 +151,11 @@
     use std::os::unix::io::AsRawFd;
     use std::time::{SystemTime, UNIX_EPOCH};
 
-<<<<<<< HEAD
-    use crate::common::logger::init_logger;
-
-    #[tokio::test(flavor = "multi_thread")]
-    async fn proactor_v0_test() -> anyhow::Result<()> {
-        init_logger();
-=======
     use crate::common::logger::{init_logger, NodeType};
 
     #[tokio::test(flavor = "multi_thread")]
     async fn proactor_v0_test() -> anyhow::Result<()> {
         init_logger(NodeType::Node);
->>>>>>> 75a208ad
 
         let timestamp = SystemTime::now().duration_since(UNIX_EPOCH)?.as_nanos();
 
